--- conflicted
+++ resolved
@@ -15,20 +15,6 @@
 
 	<name>IU Runtime Environment Parent POM</name>
 
-<<<<<<< HEAD
-	<build>
-		<pluginManagement>
-			<plugins>
-				<plugin>
-					<artifactId>maven-compiler-plugin</artifactId>
-					<configuration>
-						<release>17</release>
-					</configuration>
-				</plugin>
-			</plugins>
-		</pluginManagement>
-	</build>
-=======
 	<dependencies>
 		<dependency>
 			<groupId>${project.groupId}</groupId>
@@ -37,7 +23,6 @@
 			<scope>test</scope>
 		</dependency>
 	</dependencies>
->>>>>>> b80cf30e
 
 	<profiles>
 		<profile>
