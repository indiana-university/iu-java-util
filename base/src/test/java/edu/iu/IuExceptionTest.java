/*
 * Copyright © 2024 Indiana University
 * All rights reserved.
 *
 * BSD 3-Clause License
 *
 * Redistribution and use in source and binary forms, with or without
 * modification, are permitted provided that the following conditions are met:
 * 
 * - Redistributions of source code must retain the above copyright notice, this
 *   list of conditions and the following disclaimer.
 * 
 * - Redistributions in binary form must reproduce the above copyright notice,
 *   this list of conditions and the following disclaimer in the documentation
 *   and/or other materials provided with the distribution.
 * 
 * - Neither the name of the copyright holder nor the names of its
 *   contributors may be used to endorse or promote products derived from
 *   this software without specific prior written permission.
 * 
 * THIS SOFTWARE IS PROVIDED BY THE COPYRIGHT HOLDERS AND CONTRIBUTORS "AS IS"
 * AND ANY EXPRESS OR IMPLIED WARRANTIES, INCLUDING, BUT NOT LIMITED TO, THE
 * IMPLIED WARRANTIES OF MERCHANTABILITY AND FITNESS FOR A PARTICULAR PURPOSE ARE
 * DISCLAIMED. IN NO EVENT SHALL THE COPYRIGHT HOLDER OR CONTRIBUTORS BE LIABLE
 * FOR ANY DIRECT, INDIRECT, INCIDENTAL, SPECIAL, EXEMPLARY, OR CONSEQUENTIAL
 * DAMAGES (INCLUDING, BUT NOT LIMITED TO, PROCUREMENT OF SUBSTITUTE GOODS OR
 * SERVICES; LOSS OF USE, DATA, OR PROFITS; OR BUSINESS INTERRUPTION) HOWEVER
 * CAUSED AND ON ANY THEORY OF LIABILITY, WHETHER IN CONTRACT, STRICT LIABILITY,
 * OR TORT (INCLUDING NEGLIGENCE OR OTHERWISE) ARISING IN ANY WAY OUT OF THE USE
 * OF THIS SOFTWARE, EVEN IF ADVISED OF THE POSSIBILITY OF SUCH DAMAGE.
 */
package edu.iu;

import static org.junit.jupiter.api.Assertions.assertArrayEquals;
import static org.junit.jupiter.api.Assertions.assertDoesNotThrow;
import static org.junit.jupiter.api.Assertions.assertEquals;
import static org.junit.jupiter.api.Assertions.assertSame;
import static org.mockito.ArgumentMatchers.any;
import static org.mockito.ArgumentMatchers.eq;
import static org.mockito.Mockito.CALLS_REAL_METHODS;
import static org.mockito.Mockito.doThrow;
import static org.mockito.Mockito.mock;
import static org.mockito.Mockito.mockStatic;
import static org.mockito.Mockito.times;
import static org.mockito.Mockito.verify;

import java.io.PrintWriter;
import java.io.StringWriter;
import java.lang.reflect.Constructor;
import java.lang.reflect.Executable;
import java.lang.reflect.Method;
import java.lang.reflect.Modifier;
import java.util.Arrays;

import org.junit.jupiter.api.Assertions;
import org.junit.jupiter.api.Test;

@SuppressWarnings("javadoc")
public class IuExceptionTest {

	private static final Object[] O0 = new Object[0];
	private static final Constructor<UnsafeClass> UNSAFE_CONSTRUCTOR;
	private static final Constructor<UnsafeClass> SAFE_CONSTRUCTOR;
	private static final Method UNSAFE_STATIC_METHOD;
	private static final Method SAFE_STATIC_METHOD;
	private static final Method UNSAFE_METHOD;
	private static final Method SAFE_METHOD;

	static {
		try {
			UNSAFE_CONSTRUCTOR = UnsafeClass.class.getDeclaredConstructor(Throwable.class);
			UNSAFE_CONSTRUCTOR.setAccessible(true);
			SAFE_CONSTRUCTOR = UnsafeClass.class.getDeclaredConstructor();
			SAFE_CONSTRUCTOR.setAccessible(true);
			UNSAFE_STATIC_METHOD = UnsafeClass.class.getDeclaredMethod("unsafeStaticMethod", Throwable.class);
			UNSAFE_STATIC_METHOD.setAccessible(true);
			SAFE_STATIC_METHOD = UnsafeClass.class.getDeclaredMethod("safeStaticMethod", Object.class);
			SAFE_STATIC_METHOD.setAccessible(true);
			UNSAFE_METHOD = UnsafeClass.class.getDeclaredMethod("unsafeMethod", Throwable.class);
			UNSAFE_METHOD.setAccessible(true);
			SAFE_METHOD = UnsafeClass.class.getDeclaredMethod("safeMethod", Object.class);
			SAFE_METHOD.setAccessible(true);
		} catch (RuntimeException | Error e) {
			throw e;
		} catch (Throwable e) {
			throw new ExceptionInInitializerError(e);
		}
	}

	private static class CustomThrowable extends Throwable {
		private static final long serialVersionUID = 1L;
	}

	private static class CheckedException1 extends Exception {
		private static final long serialVersionUID = 1L;
	}

	private static class CheckedException2 extends Exception {
		private static final long serialVersionUID = 1L;
	}

	private static class CheckedException3 extends Exception {
		private static final long serialVersionUID = 1L;
	}

	@SuppressWarnings("unused")
	private static class UnsafeClass {
		private static Object safeStaticMethod(Object echo) {
			return echo;
		}

		private static void unsafeStaticMethod(Throwable throwable) throws Throwable {
			throw throwable;
		}

		private UnsafeClass() {
		}

		private UnsafeClass(Throwable throwable) throws Throwable {
			throw throwable;
		}

		private Object safeMethod(Object echo) {
			return echo;
		}

		private void unsafeMethod(Throwable throwable) throws Throwable {
			throw throwable;
		}
	}

	private <T extends Throwable> void assertReturns(Class<T> throwableClass, UnsafeFunction<T, T> consumer)
			throws Throwable {
		var throwable = throwableClass.getDeclaredConstructor().newInstance();
		assertSame(throwable, consumer.apply(throwable));
	}

	private <T extends Throwable> void assertThrows(Class<T> throwableClass, UnsafeConsumer<T> consumer)
			throws Throwable {
		var throwable = throwableClass.getDeclaredConstructor().newInstance();
		assertSame(throwable, Assertions.assertThrows(throwableClass, () -> consumer.accept(throwable)));
	}

	private <T extends Throwable> void assertThrowsIllegalState(Class<T> throwableClass, UnsafeConsumer<T> consumer)
			throws Throwable {
		var throwable = throwableClass.getDeclaredConstructor().newInstance();
		assertSame(throwable,
				Assertions.assertThrows(IllegalStateException.class, () -> consumer.accept(throwable)).getCause());
	}

	private <T extends Throwable> void assertUnsafe(Class<T> throwableClass,
			UnsafeBiFunction<Executable, Object[], Object> invocation) throws Throwable {
		var echo = new Object[] { new Object() };
		var throwable = new Object[] { throwableClass.getDeclaredConstructor().newInstance() };
		assertSame(throwable[0],
				Assertions.assertThrows(throwableClass, () -> invocation.apply(UNSAFE_CONSTRUCTOR, throwable)));
		assertSame(throwable[0],
				Assertions.assertThrows(throwableClass, () -> invocation.apply(UNSAFE_STATIC_METHOD, throwable)));
		assertSame(echo[0], invocation.apply(SAFE_STATIC_METHOD, echo));

		var instance = invocation.apply(SAFE_CONSTRUCTOR, O0);
		var instanceEcho = new Object[] { instance, new Object() };
		var instanceThrowable = new Object[] { instance, throwableClass.getDeclaredConstructor().newInstance() };
		assertSame(instanceThrowable[1],
				Assertions.assertThrows(throwableClass, () -> invocation.apply(UNSAFE_METHOD, instanceThrowable)));
		assertSame(instanceEcho[1], invocation.apply(SAFE_METHOD, instanceEcho));
	}

	private void assertRunnable(Class<? extends Throwable> throwableClass, UnsafeConsumer<UnsafeRunnable> consumer)
			throws Throwable {
		var throwable = throwableClass.getDeclaredConstructor().newInstance();
		assertDoesNotThrow(() -> consumer.accept(() -> {
		}));
		assertSame(throwable, Assertions.assertThrows(throwableClass, () -> consumer.accept(() -> {
			throw throwable;
		})));
	}

	private void assertSupplier(Class<? extends Throwable> throwableClass,
			UnsafeFunction<UnsafeSupplier<Object>, Object> function) throws Throwable {
		var echo = new Object();
		var throwable = throwableClass.getDeclaredConstructor().newInstance();
		assertSame(echo, function.apply(() -> echo));
		assertSame(throwable, Assertions.assertThrows(throwableClass, () -> function.apply(() -> {
			throw throwable;
		})));
	}

	private void assertConsumer(Class<? extends Throwable> throwableClass,
			UnsafeConsumer<UnsafeConsumer<Object>> consumer) throws Throwable {
		var throwable = throwableClass.getDeclaredConstructor().newInstance();
		assertDoesNotThrow(() -> consumer.accept(o -> {
		}));
		assertSame(throwable, Assertions.assertThrows(throwableClass, () -> consumer.accept(o -> {
			throw throwable;
		})));
	}

	private void assertBiConsumer(Class<? extends Throwable> throwableClass,
			UnsafeConsumer<UnsafeBiConsumer<Object, Object>> consumer) throws Throwable {
		var throwable = throwableClass.getDeclaredConstructor().newInstance();
		assertDoesNotThrow(() -> consumer.accept((a, b) -> {
		}));
		assertSame(throwable, Assertions.assertThrows(throwableClass, () -> consumer.accept((a, b) -> {
			throw throwable;
		})));
	}

	private void assertFunction(Class<? extends Throwable> throwableClass, Object echo,
			UnsafeFunction<UnsafeFunction<Object, Object>, Object> consumer) throws Throwable {
		var throwable = throwableClass.getDeclaredConstructor().newInstance();
		assertSame(echo, consumer.apply(o -> o));
		assertSame(throwable, Assertions.assertThrows(throwableClass, () -> consumer.apply(o -> {
			throw throwable;
		})));
	}

	private void assertBiFunction(Class<? extends Throwable> throwableClass, Object echo1, Object echo2,
			UnsafeFunction<UnsafeBiFunction<Object, Object, Object[]>, Object[]> consumer) throws Throwable {
		var throwable = throwableClass.getDeclaredConstructor().newInstance();
		assertArrayEquals(new Object[] { echo1, echo2 }, consumer.apply((a, b) -> new Object[] { a, b }));
		assertSame(throwable, Assertions.assertThrows(throwableClass, () -> consumer.apply((a, b) -> {
			throw throwable;
		})));
	}

	@Test
	public void testUncheckedReturnsRuntimeException() throws Throwable {
		assertReturns(RuntimeException.class, IuException::unchecked);
	}

	@Test
	public void testUncheckedThrowsError() throws Throwable {
		assertThrows(Error.class, IuException::unchecked);
	}

	@Test
	public void testUncheckedThrowsIllegalState() throws Throwable {
		assertThrowsIllegalState(Exception.class, IuException::unchecked);
	}

	@Test
	public void testCheckedReturnsException() throws Throwable {
		assertReturns(Exception.class, IuException::checked);
	}

	@Test
	public void testCheckedThrowsError() throws Throwable {
		assertThrows(Error.class, IuException::checked);
	}

	@Test
	public void testCheckedThrowsIllegalState() throws Throwable {
		assertThrowsIllegalState(CustomThrowable.class, IuException::checked);
	}

	@Test
	public void testChecked1ReturnsCheckedException1() throws Throwable {
		assertReturns(CheckedException1.class, e -> IuException.checked(e, CheckedException1.class));
	}

	@Test
	public void testChecked1ThrowsRuntimeException() throws Throwable {
		assertThrows(RuntimeException.class, e -> IuException.checked(e, CheckedException1.class));
	}

	@Test
	public void testChecked1ThrowsError() throws Throwable {
		assertThrows(Error.class, e -> IuException.checked(e, CheckedException1.class));
	}

	@Test
	public void testChecked1ThrowsIllegalState() throws Throwable {
		assertThrowsIllegalState(Exception.class, e -> IuException.checked(e, CheckedException1.class));
	}

	@Test
	public void testChecked2ReturnsCheckedException1() throws Throwable {
		assertReturns(CheckedException1.class,
				e -> IuException.checked(e, CheckedException1.class, CheckedException2.class));
	}

	@Test
	public void testChecked2ThrowsCheckedException2() throws Throwable {
		assertThrows(CheckedException2.class,
				e -> IuException.checked(e, CheckedException1.class, CheckedException2.class));
	}

	@Test
	public void testChecked2ThrowsRuntimeException() throws Throwable {
		assertThrows(RuntimeException.class,
				e -> IuException.checked(e, CheckedException1.class, CheckedException2.class));
	}

	@Test
	public void testChecked2ThrowsError() throws Throwable {
		assertThrows(Error.class, e -> IuException.checked(e, CheckedException1.class, CheckedException2.class));
	}

	@Test
	public void testChecked2ThrowsIllegalState() throws Throwable {
		assertThrowsIllegalState(Exception.class,
				e -> IuException.checked(e, CheckedException1.class, CheckedException2.class));
	}

	@Test
	public void testChecked3ReturnsCheckedException1() throws Throwable {
		assertReturns(CheckedException1.class,
				e -> IuException.checked(e, CheckedException1.class, CheckedException2.class, CheckedException3.class));
	}

	@Test
	public void testChecked3ThrowsCheckedException2() throws Throwable {
		assertThrows(CheckedException2.class,
				e -> IuException.checked(e, CheckedException1.class, CheckedException2.class, CheckedException3.class));
	}

	@Test
	public void testChecked3ThrowsCheckedException3() throws Throwable {
		assertThrows(CheckedException3.class,
				e -> IuException.checked(e, CheckedException1.class, CheckedException2.class, CheckedException3.class));
	}

	@Test
	public void testChecked3ThrowsRuntimeException() throws Throwable {
		assertThrows(RuntimeException.class,
				e -> IuException.checked(e, CheckedException1.class, CheckedException2.class, CheckedException3.class));
	}

	@Test
	public void testChecked3ThrowsError() throws Throwable {
		assertThrows(Error.class,
				e -> IuException.checked(e, CheckedException1.class, CheckedException2.class, CheckedException3.class));
	}

	@Test
	public void testChecked3ThrowsIllegalState() throws Throwable {
		assertThrowsIllegalState(Exception.class,
				e -> IuException.checked(e, CheckedException1.class, CheckedException2.class, CheckedException3.class));
	}

	private Object doInvoke(Executable o, Object[] a) throws Throwable {
		if (o instanceof Constructor)
			return ((Constructor<?>) o).newInstance(a);

		var method = (Method) o;
		var mod = method.getModifiers();
		if ((mod | Modifier.STATIC) == mod)
			return method.invoke(null, a);
		else
			return method.invoke(a[0], Arrays.copyOfRange(a, 1, a.length));
	}

	@Test
	@SuppressWarnings("unchecked")
	public void testUnsafeUnchecked() throws Throwable {
		try (var mockIuException = mockStatic(IuException.class, CALLS_REAL_METHODS)) {
			assertUnsafe(RuntimeException.class, (o, a) -> IuException.uncheckedInvocation(() -> doInvoke(o, a)));
			mockIuException.verify(() -> IuException.uncheckedInvocation(any(UnsafeSupplier.class)), times(6));
			mockIuException.verify(() -> IuException.unchecked(any(Throwable.class)), times(3));
		}
	}

	@Test
	@SuppressWarnings("unchecked")
	public void testUnsafeChecked() throws Throwable {
		try (var mockIuException = mockStatic(IuException.class, CALLS_REAL_METHODS)) {
			assertUnsafe(Exception.class, (o, a) -> IuException.checkedInvocation(() -> doInvoke(o, a)));
			mockIuException.verify(() -> IuException.checkedInvocation(any(UnsafeSupplier.class)), times(6));
			mockIuException.verify(() -> IuException.checked(any(Throwable.class)), times(3));
		}
	}

	@Test
	@SuppressWarnings("unchecked")
	public void testUnsafeChecked1() throws Throwable {
		try (var mockIuException = mockStatic(IuException.class, CALLS_REAL_METHODS)) {
			assertUnsafe(CheckedException1.class,
					(o, a) -> IuException.checkedInvocation(CheckedException1.class, () -> doInvoke(o, a)));
			mockIuException.verify(
					() -> IuException.checkedInvocation(eq(CheckedException1.class), any(UnsafeSupplier.class)),
					times(6));
			mockIuException.verify(() -> IuException.checked(any(Throwable.class), eq(CheckedException1.class)),
					times(3));
		}
	}

	@Test
	@SuppressWarnings("unchecked")
	public void testUnsafeChecked2() throws Throwable {
		try (var mockIuException = mockStatic(IuException.class, CALLS_REAL_METHODS)) {
			assertUnsafe(CheckedException1.class, (o, a) -> IuException.checkedInvocation(CheckedException1.class,
					CheckedException2.class, () -> doInvoke(o, a)));
			mockIuException.verify(() -> IuException.checkedInvocation(eq(CheckedException1.class),
					eq(CheckedException2.class), any(UnsafeSupplier.class)), times(6));
			mockIuException.verify(() -> IuException.checked(any(Throwable.class), eq(CheckedException1.class),
					eq(CheckedException2.class)), times(3));
		}
	}

	@Test
	@SuppressWarnings("unchecked")
	public void testUnsafeChecked3() throws Throwable {
		try (var mockIuException = mockStatic(IuException.class, CALLS_REAL_METHODS)) {
			assertUnsafe(CheckedException1.class, (o, a) -> IuException.checkedInvocation(CheckedException1.class,
					CheckedException2.class, CheckedException3.class, () -> doInvoke(o, a)));
			mockIuException.verify(() -> IuException.checkedInvocation(eq(CheckedException1.class),
					eq(CheckedException2.class), eq(CheckedException3.class), any(UnsafeSupplier.class)), times(6));
			mockIuException.verify(() -> IuException.checked(any(Throwable.class), eq(CheckedException1.class),
					eq(CheckedException2.class), eq(CheckedException3.class)), times(3));
		}
	}

	@Test
	public void testUncheckedUnsafeRunnable() throws Throwable {
		try (var mockIuException = mockStatic(IuException.class, CALLS_REAL_METHODS)) {
			assertRunnable(RuntimeException.class, r -> IuException.unchecked(r));
			mockIuException.verify(() -> IuException.unchecked(any(UnsafeRunnable.class)), times(2));
<<<<<<< HEAD
			mockIuException.verify(() -> IuException.unchecked(any(RuntimeException.class), eq((String) null)), times(1));
=======
			mockIuException.verify(() -> IuException.unchecked(any(RuntimeException.class), eq((String) null)),
					times(1));
>>>>>>> 6dcb2058
		}
	}

	@Test
	public void testCheckedUnsafeRunnable() throws Throwable {
		try (var mockIuException = mockStatic(IuException.class, CALLS_REAL_METHODS)) {
			assertRunnable(Exception.class, r -> IuException.checked(r));
			mockIuException.verify(() -> IuException.checked(any(UnsafeRunnable.class)), times(2));
			mockIuException.verify(() -> IuException.checked(any(Exception.class)), times(1));
		}
	}

	@Test
	public void testChecked1UnsafeRunnable() throws Throwable {
		try (var mockIuException = mockStatic(IuException.class, CALLS_REAL_METHODS)) {
			assertRunnable(CheckedException1.class, r -> IuException.checked(CheckedException1.class, r));
			mockIuException.verify(() -> IuException.checked(eq(CheckedException1.class), any(UnsafeRunnable.class)),
					times(2));
			mockIuException.verify(() -> IuException.checked(any(CheckedException1.class), eq(CheckedException1.class)),
					times(1));
		}
	}

	@Test
	public void testChecked2UnsafeRunnable() throws Throwable {
		try (var mockIuException = mockStatic(IuException.class, CALLS_REAL_METHODS)) {
			assertRunnable(CheckedException1.class,
					r -> IuException.checked(CheckedException1.class, CheckedException2.class, r));
			mockIuException.verify(() -> IuException.checked(eq(CheckedException1.class), eq(CheckedException2.class),
					any(UnsafeRunnable.class)), times(2));
			mockIuException.verify(() -> IuException.checked(any(CheckedException1.class), eq(CheckedException1.class),
					eq(CheckedException2.class)), times(1));
		}
	}

	@Test
	public void testChecked3UnsafeRunnable() throws Throwable {
		try (var mockIuException = mockStatic(IuException.class, CALLS_REAL_METHODS)) {
			assertRunnable(CheckedException1.class, r -> IuException.checked(CheckedException1.class,
					CheckedException2.class, CheckedException3.class, r));
			mockIuException.verify(() -> IuException.checked(eq(CheckedException1.class), eq(CheckedException2.class),
					eq(CheckedException3.class), any(UnsafeRunnable.class)), times(2));
			mockIuException.verify(() -> IuException.checked(any(CheckedException1.class), eq(CheckedException1.class),
					eq(CheckedException2.class), eq(CheckedException3.class)), times(1));
		}
	}

	@Test
	@SuppressWarnings("unchecked")
	public void testUncheckedUnsafeSupplier() throws Throwable {
		try (var mockIuException = mockStatic(IuException.class, CALLS_REAL_METHODS)) {
			assertSupplier(RuntimeException.class, r -> IuException.unchecked(r));
			mockIuException.verify(() -> IuException.unchecked(any(UnsafeSupplier.class)), times(2));
			mockIuException.verify(() -> IuException.unchecked(any(RuntimeException.class)), times(1));
		}
	}

	@Test
	@SuppressWarnings("unchecked")
	public void testCheckedUnsafeSupplier() throws Throwable {
		try (var mockIuException = mockStatic(IuException.class, CALLS_REAL_METHODS)) {
			assertSupplier(Exception.class, r -> IuException.checked(r));
			mockIuException.verify(() -> IuException.checked(any(UnsafeSupplier.class)), times(2));
			mockIuException.verify(() -> IuException.checked(any(Exception.class)), times(1));
		}
	}

	@Test
	@SuppressWarnings("unchecked")
	public void testChecked1UnsafeSupplier() throws Throwable {
		try (var mockIuException = mockStatic(IuException.class, CALLS_REAL_METHODS)) {
			assertSupplier(CheckedException1.class, r -> IuException.checked(CheckedException1.class, r));
			mockIuException.verify(() -> IuException.checked(eq(CheckedException1.class), any(UnsafeSupplier.class)),
					times(2));
			mockIuException.verify(() -> IuException.checked(any(CheckedException1.class), eq(CheckedException1.class)),
					times(1));
		}
	}

	@Test
	@SuppressWarnings("unchecked")
	public void testChecked2UnsafeSupplier() throws Throwable {
		try (var mockIuException = mockStatic(IuException.class, CALLS_REAL_METHODS)) {
			assertSupplier(CheckedException1.class,
					r -> IuException.checked(CheckedException1.class, CheckedException2.class, r));
			mockIuException.verify(() -> IuException.checked(eq(CheckedException1.class), eq(CheckedException2.class),
					any(UnsafeSupplier.class)), times(2));
			mockIuException.verify(() -> IuException.checked(any(CheckedException1.class), eq(CheckedException1.class),
					eq(CheckedException2.class)), times(1));
		}
	}

	@Test
	@SuppressWarnings("unchecked")
	public void testChecked3UnsafeSupplier() throws Throwable {
		try (var mockIuException = mockStatic(IuException.class, CALLS_REAL_METHODS)) {
			assertSupplier(CheckedException1.class, r -> IuException.checked(CheckedException1.class,
					CheckedException2.class, CheckedException3.class, r));
			mockIuException.verify(() -> IuException.checked(eq(CheckedException1.class), eq(CheckedException2.class),
					eq(CheckedException3.class), any(UnsafeSupplier.class)), times(2));
			mockIuException.verify(() -> IuException.checked(any(CheckedException1.class), eq(CheckedException1.class),
					eq(CheckedException2.class), eq(CheckedException3.class)), times(1));
		}
	}

	@Test
	@SuppressWarnings("unchecked")
	public void testUncheckedUnsafeConsumer() throws Throwable {
		var echo = new Object();
		try (var mockIuException = mockStatic(IuException.class, CALLS_REAL_METHODS)) {
			assertConsumer(RuntimeException.class, c -> IuException.unchecked(echo, c));
			mockIuException.verify(() -> IuException.unchecked(eq(echo), any(UnsafeConsumer.class)), times(2));
			mockIuException.verify(() -> IuException.unchecked(any(RuntimeException.class)), times(1));
		}
	}

	@Test
	@SuppressWarnings("unchecked")
	public void testCheckedUnsafeConsumer() throws Throwable {
		var echo = new Object();
		try (var mockIuException = mockStatic(IuException.class, CALLS_REAL_METHODS)) {
			assertConsumer(RuntimeException.class, c -> IuException.checked(echo, c));
			mockIuException.verify(() -> IuException.checked(eq(echo), any(UnsafeConsumer.class)), times(2));
			mockIuException.verify(() -> IuException.checked(any(Exception.class)), times(1));
		}
	}

	@Test
	@SuppressWarnings("unchecked")
	public void testChecked1UnsafeConsumer() throws Throwable {
		var echo = new Object();
		try (var mockIuException = mockStatic(IuException.class, CALLS_REAL_METHODS)) {
			assertConsumer(CheckedException1.class, c -> IuException.checked(CheckedException1.class, echo, c));
			mockIuException.verify(
					() -> IuException.checked(eq(CheckedException1.class), eq(echo), any(UnsafeConsumer.class)),
					times(2));
			mockIuException.verify(() -> IuException.checked(any(CheckedException1.class), eq(CheckedException1.class)),
					times(1));
		}
	}

	@Test
	@SuppressWarnings("unchecked")
	public void testChecked2UnsafeConsumer() throws Throwable {
		var echo = new Object();
		try (var mockIuException = mockStatic(IuException.class, CALLS_REAL_METHODS)) {
			assertConsumer(CheckedException1.class,
					c -> IuException.checked(CheckedException1.class, CheckedException2.class, echo, c));
			mockIuException.verify(() -> IuException.checked(eq(CheckedException1.class), eq(CheckedException2.class),
					eq(echo), any(UnsafeConsumer.class)), times(2));
			mockIuException.verify(() -> IuException.checked(any(CheckedException1.class), eq(CheckedException1.class),
					eq(CheckedException2.class)), times(1));
		}
	}

	@Test
	@SuppressWarnings("unchecked")
	public void testChecked3UnsafeConsumer() throws Throwable {
		var echo = new Object();
		try (var mockIuException = mockStatic(IuException.class, CALLS_REAL_METHODS)) {
			assertConsumer(CheckedException1.class, c -> IuException.checked(CheckedException1.class,
					CheckedException2.class, CheckedException3.class, echo, c));
			mockIuException.verify(() -> IuException.checked(eq(CheckedException1.class), eq(CheckedException2.class),
					eq(CheckedException3.class), eq(echo), any(UnsafeConsumer.class)), times(2));
			mockIuException.verify(() -> IuException.checked(any(CheckedException1.class), eq(CheckedException1.class),
					eq(CheckedException2.class), eq(CheckedException3.class)), times(1));
		}
	}

	@Test
	@SuppressWarnings("unchecked")
	public void testUncheckedUnsafeBiConsumer() throws Throwable {
		var echo1 = new Object();
		var echo2 = new Object();
		try (var mockIuException = mockStatic(IuException.class, CALLS_REAL_METHODS)) {
			assertBiConsumer(RuntimeException.class, c -> IuException.unchecked(echo1, echo2, c));
			mockIuException.verify(() -> IuException.unchecked(eq(echo1), eq(echo2), any(UnsafeBiConsumer.class)),
					times(2));
			mockIuException.verify(() -> IuException.unchecked(any(RuntimeException.class)), times(1));
		}
	}

	@Test
	@SuppressWarnings("unchecked")
	public void testCheckedUnsafeBiConsumer() throws Throwable {
		var echo1 = new Object();
		var echo2 = new Object();
		try (var mockIuException = mockStatic(IuException.class, CALLS_REAL_METHODS)) {
			assertBiConsumer(RuntimeException.class, c -> IuException.checked(echo1, echo2, c));
			mockIuException.verify(() -> IuException.checked(eq(echo1), eq(echo2), any(UnsafeBiConsumer.class)),
					times(2));
			mockIuException.verify(() -> IuException.checked(any(Exception.class)), times(1));
		}
	}

	@Test
	@SuppressWarnings("unchecked")
	public void testChecked1UnsafeBiConsumer() throws Throwable {
		var echo1 = new Object();
		var echo2 = new Object();
		try (var mockIuException = mockStatic(IuException.class, CALLS_REAL_METHODS)) {
			assertBiConsumer(CheckedException1.class,
					c -> IuException.checked(CheckedException1.class, echo1, echo2, c));
			mockIuException.verify(() -> IuException.checked(eq(CheckedException1.class), eq(echo1), eq(echo2),
					any(UnsafeBiConsumer.class)), times(2));
			mockIuException.verify(() -> IuException.checked(any(CheckedException1.class), eq(CheckedException1.class)),
					times(1));
		}
	}

	@Test
	@SuppressWarnings("unchecked")
	public void testChecked2UnsafeBiConsumer() throws Throwable {
		var echo1 = new Object();
		var echo2 = new Object();
		try (var mockIuException = mockStatic(IuException.class, CALLS_REAL_METHODS)) {
			assertBiConsumer(CheckedException1.class,
					c -> IuException.checked(CheckedException1.class, CheckedException2.class, echo1, echo2, c));
			mockIuException.verify(() -> IuException.checked(eq(CheckedException1.class), eq(CheckedException2.class),
					eq(echo1), eq(echo2), any(UnsafeBiConsumer.class)), times(2));
			mockIuException.verify(() -> IuException.checked(any(CheckedException1.class), eq(CheckedException1.class),
					eq(CheckedException2.class)), times(1));
		}
	}

	@Test
	@SuppressWarnings("unchecked")
	public void testChecked3UnsafeBiConsumer() throws Throwable {
		var echo1 = new Object();
		var echo2 = new Object();
		try (var mockIuException = mockStatic(IuException.class, CALLS_REAL_METHODS)) {
			assertBiConsumer(CheckedException1.class, c -> IuException.checked(CheckedException1.class,
					CheckedException2.class, CheckedException3.class, echo1, echo2, c));
			mockIuException.verify(() -> IuException.checked(eq(CheckedException1.class), eq(CheckedException2.class),
					eq(CheckedException3.class), eq(echo1), eq(echo2), any(UnsafeBiConsumer.class)), times(2));
			mockIuException.verify(() -> IuException.checked(any(CheckedException1.class), eq(CheckedException1.class),
					eq(CheckedException2.class), eq(CheckedException3.class)), times(1));
		}
	}

	@Test
	@SuppressWarnings("unchecked")
	public void testUncheckedUnsafeFunction() throws Throwable {
		var echo = new Object();
		try (var mockIuException = mockStatic(IuException.class, CALLS_REAL_METHODS)) {
			assertFunction(RuntimeException.class, echo, f -> IuException.unchecked(echo, f));
			mockIuException.verify(() -> IuException.unchecked(eq(echo), any(UnsafeFunction.class)), times(2));
			mockIuException.verify(() -> IuException.unchecked(any(RuntimeException.class)), times(1));
		}
	}

	@Test
	@SuppressWarnings("unchecked")
	public void testCheckedUnsafeFunction() throws Throwable {
		var echo = new Object();
		try (var mockIuException = mockStatic(IuException.class, CALLS_REAL_METHODS)) {
			assertFunction(Exception.class, echo, f -> IuException.checked(echo, f));
			mockIuException.verify(() -> IuException.checked(eq(echo), any(UnsafeFunction.class)), times(2));
			mockIuException.verify(() -> IuException.checked(any(Exception.class)), times(1));
		}
	}

	@Test
	@SuppressWarnings("unchecked")
	public void testChecked1UnsafeFunction() throws Throwable {
		var echo = new Object();
		try (var mockIuException = mockStatic(IuException.class, CALLS_REAL_METHODS)) {
			assertFunction(CheckedException1.class, echo, f -> IuException.checked(CheckedException1.class, echo, f));
			mockIuException.verify(
					() -> IuException.checked(eq(CheckedException1.class), eq(echo), any(UnsafeFunction.class)),
					times(2));
			mockIuException.verify(() -> IuException.checked(any(CheckedException1.class), eq(CheckedException1.class)),
					times(1));
		}
	}

	@Test
	@SuppressWarnings("unchecked")
	public void testChecked2UnsafeFunction() throws Throwable {
		var echo = new Object();
		try (var mockIuException = mockStatic(IuException.class, CALLS_REAL_METHODS)) {
			assertFunction(CheckedException1.class, echo,
					f -> IuException.checked(CheckedException1.class, CheckedException2.class, echo, f));
			mockIuException.verify(() -> IuException.checked(eq(CheckedException1.class), eq(CheckedException2.class),
					eq(echo), any(UnsafeFunction.class)), times(2));
			mockIuException.verify(() -> IuException.checked(any(CheckedException1.class), eq(CheckedException1.class),
					eq(CheckedException2.class)), times(1));
		}
	}

	@Test
	@SuppressWarnings("unchecked")
	public void testChecked3UnsafeFunction() throws Throwable {
		var echo = new Object();
		try (var mockIuException = mockStatic(IuException.class, CALLS_REAL_METHODS)) {
			assertFunction(CheckedException1.class, echo, f -> IuException.checked(CheckedException1.class,
					CheckedException2.class, CheckedException3.class, echo, f));
			mockIuException.verify(() -> IuException.checked(eq(CheckedException1.class), eq(CheckedException2.class),
					eq(CheckedException3.class), eq(echo), any(UnsafeFunction.class)), times(2));
			mockIuException.verify(() -> IuException.checked(any(CheckedException1.class), eq(CheckedException1.class),
					eq(CheckedException2.class), eq(CheckedException3.class)), times(1));
		}
	}

	@Test
	@SuppressWarnings("unchecked")
	public void testUncheckedUnsafeBiFunction() throws Throwable {
		var echo1 = new Object();
		var echo2 = new Object();
		try (var mockIuException = mockStatic(IuException.class, CALLS_REAL_METHODS)) {
			assertBiFunction(RuntimeException.class, echo1, echo2, f -> IuException.unchecked(echo1, echo2, f));
			mockIuException.verify(() -> IuException.unchecked(eq(echo1), eq(echo2), any(UnsafeBiFunction.class)),
					times(2));
			mockIuException.verify(() -> IuException.unchecked(any(RuntimeException.class)), times(1));
		}
	}

	@Test
	@SuppressWarnings("unchecked")
	public void testCheckedUnsafeBiFunction() throws Throwable {
		var echo1 = new Object();
		var echo2 = new Object();
		try (var mockIuException = mockStatic(IuException.class, CALLS_REAL_METHODS)) {
			assertBiFunction(Exception.class, echo1, echo2, f -> IuException.checked(echo1, echo2, f));
			mockIuException.verify(() -> IuException.checked(eq(echo1), eq(echo2), any(UnsafeBiFunction.class)),
					times(2));
			mockIuException.verify(() -> IuException.checked(any(Exception.class)), times(1));
		}
	}

	@Test
	@SuppressWarnings("unchecked")
	public void testChecked1UnsafeBiFunction() throws Throwable {
		var echo1 = new Object();
		var echo2 = new Object();
		try (var mockIuException = mockStatic(IuException.class, CALLS_REAL_METHODS)) {
			assertBiFunction(CheckedException1.class, echo1, echo2,
					f -> IuException.checked(CheckedException1.class, echo1, echo2, f));
			mockIuException.verify(() -> IuException.checked(eq(CheckedException1.class), eq(echo1), eq(echo2),
					any(UnsafeBiFunction.class)), times(2));
			mockIuException.verify(() -> IuException.checked(any(CheckedException1.class), eq(CheckedException1.class)),
					times(1));
		}
	}

	@Test
	@SuppressWarnings("unchecked")
	public void testChecked2UnsafeBiFunction() throws Throwable {
		var echo1 = new Object();
		var echo2 = new Object();
		try (var mockIuException = mockStatic(IuException.class, CALLS_REAL_METHODS)) {
			assertBiFunction(CheckedException1.class, echo1, echo2,
					f -> IuException.checked(CheckedException1.class, CheckedException2.class, echo1, echo2, f));
			mockIuException.verify(() -> IuException.checked(eq(CheckedException1.class), eq(CheckedException2.class),
					eq(echo1), eq(echo2), any(UnsafeBiFunction.class)), times(2));
			mockIuException.verify(() -> IuException.checked(any(CheckedException1.class), eq(CheckedException1.class),
					eq(CheckedException2.class)), times(1));
		}
	}

	@Test
	@SuppressWarnings("unchecked")
	public void testChecked3UnsafeBiFunction() throws Throwable {
		var echo1 = new Object();
		var echo2 = new Object();
		try (var mockIuException = mockStatic(IuException.class, CALLS_REAL_METHODS)) {
			assertBiFunction(CheckedException1.class, echo1, echo2, f -> IuException.checked(CheckedException1.class,
					CheckedException2.class, CheckedException3.class, echo1, echo2, f));
			mockIuException.verify(() -> IuException.checked(eq(CheckedException1.class), eq(CheckedException2.class),
					eq(CheckedException3.class), eq(echo1), eq(echo2), any(UnsafeBiFunction.class)), times(2));
			mockIuException.verify(() -> IuException.checked(any(CheckedException1.class), eq(CheckedException1.class),
					eq(CheckedException2.class), eq(CheckedException3.class)), times(1));
		}
	}

	@Test
	public void testLeavesResourceOpen() throws Exception {
		var closeable = mock(AutoCloseable.class);
		assertSame(closeable, IuException.initialize(closeable, c -> {
			assertSame(closeable, c);
			return c;
		}));
		verify(closeable, times(0)).close();
	}

	@Test
	public void testClosesOnException() throws Exception {
		var closeable = mock(AutoCloseable.class);
		var exception = new Exception();
		assertSame(exception, Assertions.assertThrows(Exception.class, () -> IuException.initialize(closeable, c -> {
			throw exception;
		})));
		verify(closeable, times(1)).close();
	}

	@Test
	public void testClosesAndSuppressesCloseExceptionOnError() throws Exception {
		var exception = new Exception();
		var closeable = mock(AutoCloseable.class);
		doThrow(exception).when(closeable).close();
		assertSame(exception, Assertions.assertThrows(Error.class, () -> IuException.initialize(closeable, c -> {
			throw new Error();
		})).getSuppressed()[0]);
		verify(closeable, times(1)).close();
	}

	@Test
	public void testSuppress() {
		final var exception = new Exception();
		assertSame(exception, IuException.suppress(null, () -> {
			throw exception;
		}));
	}

	@Test
	public void testSuppressMulti() {
		final var exception = new Exception();
		final var e2 = new Exception();

		assertSame(exception, Assertions.assertThrows(Exception.class, () -> IuException.suppress(() -> {
			throw exception;
		}, () -> {
			throw e2;
		})));
		assertSame(e2, exception.getSuppressed()[0]);
	}

	@Test
	public void testNoErrorNoSuppress() throws Throwable {
		assertDoesNotThrow(() -> IuException.suppress(() -> {
		}));
	}

	@Test
	public void testStandardRuntimeExceptions() {
		assertStandardRuntimeException(IuBadRequestException.class);
		assertStandardRuntimeException(IuNotFoundException.class);
		assertStandardRuntimeException(IuAuthorizationFailedException.class);
		assertStandardRuntimeException(IuOutOfServiceException.class);
	}

	@Test
	public void testTrace() {
		final var t = new Throwable();
		final var w = new StringWriter();
		try (final var pw = new PrintWriter(w)) {
			t.printStackTrace(pw);
		}
		assertEquals(w.toString(), IuException.trace(t));
	}

	private void assertStandardRuntimeException(Class<? extends RuntimeException> exceptionClass) {
		Assertions.assertThrows(exceptionClass, () -> {
			throw exceptionClass.getConstructor().newInstance();
		});

		final var m = IdGenerator.generateId();
		assertEquals(m, Assertions.assertThrows(exceptionClass, () -> {
			throw exceptionClass.getConstructor(String.class).newInstance(m);
		}).getMessage());

		final var c = new Exception();
		assertEquals(c, Assertions.assertThrows(exceptionClass, () -> {
			throw exceptionClass.getConstructor(Throwable.class).newInstance(c);
		}).getCause());

		final var e = Assertions.assertThrows(exceptionClass, () -> {
			throw exceptionClass.getConstructor(String.class, Throwable.class).newInstance(m, c);
		});
		assertEquals(m, e.getMessage());
		assertEquals(c, e.getCause());
	}

}<|MERGE_RESOLUTION|>--- conflicted
+++ resolved
@@ -416,12 +416,8 @@
 		try (var mockIuException = mockStatic(IuException.class, CALLS_REAL_METHODS)) {
 			assertRunnable(RuntimeException.class, r -> IuException.unchecked(r));
 			mockIuException.verify(() -> IuException.unchecked(any(UnsafeRunnable.class)), times(2));
-<<<<<<< HEAD
-			mockIuException.verify(() -> IuException.unchecked(any(RuntimeException.class), eq((String) null)), times(1));
-=======
 			mockIuException.verify(() -> IuException.unchecked(any(RuntimeException.class), eq((String) null)),
 					times(1));
->>>>>>> 6dcb2058
 		}
 	}
 
