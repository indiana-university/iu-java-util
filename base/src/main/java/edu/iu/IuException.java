/*
 * Copyright © 2023 Indiana University
 * All rights reserved.
 *
 * BSD 3-Clause License
 *
 * Redistribution and use in source and binary forms, with or without
 * modification, are permitted provided that the following conditions are met:
 * 
 * - Redistributions of source code must retain the above copyright notice, this
 *   list of conditions and the following disclaimer.
 * 
 * - Redistributions in binary form must reproduce the above copyright notice,
 *   this list of conditions and the following disclaimer in the documentation
 *   and/or other materials provided with the distribution.
 * 
 * - Neither the name of the copyright holder nor the names of its
 *   contributors may be used to endorse or promote products derived from
 *   this software without specific prior written permission.
 * 
 * THIS SOFTWARE IS PROVIDED BY THE COPYRIGHT HOLDERS AND CONTRIBUTORS "AS IS"
 * AND ANY EXPRESS OR IMPLIED WARRANTIES, INCLUDING, BUT NOT LIMITED TO, THE
 * IMPLIED WARRANTIES OF MERCHANTABILITY AND FITNESS FOR A PARTICULAR PURPOSE ARE
 * DISCLAIMED. IN NO EVENT SHALL THE COPYRIGHT HOLDER OR CONTRIBUTORS BE LIABLE
 * FOR ANY DIRECT, INDIRECT, INCIDENTAL, SPECIAL, EXEMPLARY, OR CONSEQUENTIAL
 * DAMAGES (INCLUDING, BUT NOT LIMITED TO, PROCUREMENT OF SUBSTITUTE GOODS OR
 * SERVICES; LOSS OF USE, DATA, OR PROFITS; OR BUSINESS INTERRUPTION) HOWEVER
 * CAUSED AND ON ANY THEORY OF LIABILITY, WHETHER IN CONTRACT, STRICT LIABILITY,
 * OR TORT (INCLUDING NEGLIGENCE OR OTHERWISE) ARISING IN ANY WAY OUT OF THE USE
 * OF THIS SOFTWARE, EVEN IF ADVISED OF THE POSSIBILITY OF SUCH DAMAGE.
 */
package edu.iu;

import java.lang.reflect.Executable;
import java.lang.reflect.InvocationTargetException;

/**
 * Exception handling utilities.
 */
public final class IuException {

	/**
	 * Expects a {@link Throwable} to be an (unchecked) {@link RuntimeException}.
	 * 
	 * <p>
	 * This method <em>may</em> be used as an exception handler in situations where
	 * {@link Throwable} or one or more {@link Exception checked exceptions} are
	 * thrown from a downstream invocation, but a {@link Exception checked
	 * exception} <em>must not</em> be thrown from the interface being implemented
	 * and no special handling is specified.
	 * </p>
	 * 
	 * <pre>
	 * try {
	 * 	// something unsafe
	 * } catch (Throwable e) {
	 * 	throw IuException.unchecked(e);
	 * }
	 * </pre>
	 * 
	 * @param throwable Any {@link Throwable}
	 * @return {@code throwable} if {@link RuntimeException}
	 * @throws IllegalStateException if {@code throwable} is a {@link Exception
	 *                               checked exception} or {@link Throwable custom
	 *                               throwable}
	 * @throws Error                 if {@code throwable} is an {@link Error}
	 */
	public static RuntimeException unchecked(Throwable throwable) throws IllegalStateException, Error {
		if (throwable instanceof RuntimeException)
			return (RuntimeException) throwable;

		if (throwable instanceof Error)
			throw (Error) throwable;

		throw new IllegalStateException(throwable);
	}

	/**
	 * Expects a {@link Throwable} to be a {@link Exception checked exception}.
	 * 
	 * <p>
	 * This method <em>may</em> be used as an exception handler in situations where
	 * {@link Throwable} is thrown from a downstream invocation, but only
	 * {@link Exception exception} <em>may</em> be thrown from the interface being
	 * implemented and special handling is not specified for {@link Throwable custom
	 * throwables}.
	 * </p>
	 * 
	 * <pre>
	 * try {
	 * 	// something unsafe
	 * } catch (Throwable e) {
	 * 	throw IuException.checked(e);
	 * }
	 * </pre>
	 * 
	 * @param throwable Any {@link Throwable}
	 * @return {@code throwable} if {@link Exception}
	 * @throws IllegalStateException if {@code throwable} is a {@link Throwable
	 *                               custom throwable}
	 * @throws Error                 if {@code throwable} is an {@link Error}
	 */
	public static Exception checked(Throwable throwable) throws Error, IllegalStateException {
		if (throwable instanceof Exception)
			return (Exception) throwable;

		else if (throwable instanceof Error)
			throw (Error) throwable;

		throw new IllegalStateException(throwable);
	}

	/**
	 * Expects a {@link Throwable} to be a specific {@link Exception checked
	 * exception}.
	 * 
	 * <p>
	 * This method <em>may</em> be used as an exception handler in situations where
	 * {@link Throwable}, {@link Exception}, or specific {@link Exception checked
	 * exceptions} are thrown from a downstream invocation, but at least one of
	 * these <em>must not</em> be thrown from the interface being implemented and
	 * special handling is not specified for the unexpected {@link Throwable
	 * throwable types}.
	 * </p>
	 * 
	 * <pre>
	 * try {
	 * 	// something unsafe
	 * } catch (Throwable e) {
	 * 	throw IuException.checked(e, ACheckedException.class);
	 * }
	 * </pre>
	 * 
	 * @param <T>                    Expected exception type
	 * 
	 * @param throwable              Any {@link Throwable}
	 * @param expectedExceptionClass Expected exception class
	 * @return {@code throwable} if {@code instanceof T}
	 * 
	 * @throws RuntimeException      if {@code throwable} is a
	 *                               {@link RuntimeException}
	 * @throws Error                 if {@code throwable} is an {@link Error}
	 * @throws IllegalStateException if {@code throwable} is custom or a
	 *                               {@link Exception checked exception} other than
	 *                               {@code T}
	 */
	public static <T extends Exception> T checked(Throwable throwable, Class<T> expectedExceptionClass)
			throws RuntimeException, Error, IllegalStateException {
		if (expectedExceptionClass.isInstance(throwable))
			return expectedExceptionClass.cast(throwable);

		else if (throwable instanceof Error)
			throw (Error) throwable;

		else if (throwable instanceof RuntimeException)
			throw (RuntimeException) throwable;

		throw new IllegalStateException(throwable);
	}

	/**
	 * Expects a {@link Throwable} to be a specific {@link Exception checked
	 * exception}.
	 * 
	 * <p>
	 * This method <em>may</em> be used as an exception handler in situations where
	 * {@link Throwable}, {@link Exception}, or specific {@link Exception checked
	 * exceptions} are thrown from a downstream invocation, but at least one of
	 * these <em>must not</em> be thrown from the interface being implemented and
	 * special handling is not specified for the unexpected {@link Throwable
	 * throwable types}.
	 * </p>
	 * 
	 * <pre>
	 * try {
	 * 	// something unsafe
	 * } catch (Throwable e) {
	 * 	throw IuException.checked(e, ACheckedException.class, AnotherCheckedException.class);
	 * }
	 * </pre>
	 * 
	 * @param <T1>                    Expected exception type
	 * @param <T2>                    Additional exception type that <em>may</em> be
	 *                                thrown
	 * 
	 * @param throwable               Any {@link Throwable}
	 * @param expectedExceptionClass1 Expected exception class
	 * @param expectedExceptionClass2 Additional exception class that <em>may</em>
	 *                                be thrown
	 * @return {@code throwable} if {@code instanceof T1}
	 * @throws T2                    if {@code throwable} is {@code T2}
	 * @throws RuntimeException      if {@code throwable} is a
	 *                               {@link RuntimeException}
	 * @throws Error                 if {@code throwable} is an {@link Error}
	 * @throws IllegalStateException if {@code throwable} is custom or a
	 *                               {@link Exception checked exception} other than
	 *                               {@code T} be thrown
	 */
	public static <T1 extends Exception, T2 extends Exception> T1 checked(Throwable throwable,
			Class<T1> expectedExceptionClass1, Class<T2> expectedExceptionClass2)
			throws T2, RuntimeException, Error, IllegalStateException {
		if (expectedExceptionClass1.isInstance(throwable))
			return expectedExceptionClass1.cast(throwable);

		else if (expectedExceptionClass2.isInstance(throwable))
			throw expectedExceptionClass2.cast(throwable);

		else if (throwable instanceof RuntimeException)
			throw (RuntimeException) throwable;

		else if (throwable instanceof Error)
			throw (Error) throwable;

		throw new IllegalStateException(throwable);
	}

	/**
	 * Expects a {@link Throwable} to be a specific {@link Exception checked
	 * exception}.
	 * 
	 * <p>
	 * This method <em>may</em> be used as an exception handler in situations where
	 * {@link Throwable}, {@link Exception}, or specific {@link Exception checked
	 * exceptions} are thrown from a downstream invocation, but at least one of
	 * these <em>must not</em> be thrown from the interface being implemented and
	 * special handling is not specified for the unexpected {@link Throwable
	 * throwable types}.
	 * </p>
	 * 
	 * <pre>
	 * try {
	 * 	// something unsafe
	 * } catch (Throwable e) {
	 * 	throw IuException.checked(e, ACheckedException.class, AnotherCheckedException.class,
	 * 			YetAnotherCheckedException.class);
	 * }
	 * </pre>
	 * 
	 * @param <T1>                    Expected exception type
	 * @param <T2>                    Additional exception type that <em>may</em> be
	 *                                thrown
	 * @param <T3>                    Additional exception type that <em>may</em> be
	 *                                thrown
	 * 
	 * @param throwable               Any {@link Throwable}
	 * @param expectedExceptionClass1 Expected exception class
	 * @param expectedExceptionClass2 Additional exception class that <em>may</em>
	 *                                be thrown
	 * @param expectedExceptionClass3 Additional exception class that <em>may</em>
	 *                                be thrown
	 * @return {@code throwable} if {@code instanceof T1}
	 * @throws T2                    if {@code throwable} is {@code T2}
	 * @throws T3                    if {@code throwable} is {@code T3}
	 * @throws RuntimeException      if {@code throwable} is a
	 *                               {@link RuntimeException}
	 * @throws Error                 if {@code throwable} is an {@link Error}
	 * @throws IllegalStateException if {@code throwable} is custom or a
	 *                               {@link Exception checked exception} other than
	 *                               {@code T} be thrown
	 */
	public static <T1 extends Exception, T2 extends Exception, T3 extends Exception> T1 checked(Throwable throwable,
			Class<T1> expectedExceptionClass1, Class<T2> expectedExceptionClass2, Class<T3> expectedExceptionClass3)
			throws T2, T3, RuntimeException, Error, IllegalStateException {
		if (expectedExceptionClass1.isInstance(throwable))
			return expectedExceptionClass1.cast(throwable);

		else if (expectedExceptionClass2.isInstance(throwable))
			throw expectedExceptionClass2.cast(throwable);

		else if (expectedExceptionClass3.isInstance(throwable))
			throw expectedExceptionClass3.cast(throwable);

		else if (throwable instanceof RuntimeException)
			throw (RuntimeException) throwable;

		else if (throwable instanceof Error)
			throw (Error) throwable;

		throw new IllegalStateException(throwable);
	}

	/**
	 * Gracefully invokes a supplier assumed to wrap {@link Executable invocation}.
	 * 
	 * <p>
	 * Handles {@link InvocationTargetException} by unwrapping the cause and
	 * re-throwing.
	 * </p>
	 * <p>
	 * Handles other exceptions via {@link #unchecked(Throwable)}.
	 * </p>
	 * 
	 * @param <R>      result type
	 * @param supplier {@link UnsafeSupplier} assumed to wrap {@link Executable
	 *                 invocation}.
	 * @return result
	 */
	public static <R> R uncheckedInvocation(UnsafeSupplier<R> supplier) {
		try {
			try {
				return supplier.get();
			} catch (InvocationTargetException e) {
				throw e.getCause();
			}
		} catch (Throwable e) {
			throw unchecked(e);
		}
	}

	/**
	 * Gracefully invokes a {@link Executable method or constructor}.
	 * 
	 * <p>
	 * Handles {@link InvocationTargetException} by unwrapping the cause and
	 * re-throwing.
	 * </p>
	 * <p>
	 * Handles other exceptions via {@link #checked(Throwable)}.
	 * </p>
	 * 
	 * @param <R>      result type
	 * @param supplier {@link UnsafeSupplier} assumed to wrap {@link Executable
	 *                 invocation}.
	 * @return result
	 * @throws Exception If invocation fails
	 */
	public static <R> R checkedInvocation(UnsafeSupplier<R> supplier) throws Exception {
		try {
			try {
				return supplier.get();
			} catch (InvocationTargetException e) {
				throw e.getCause();
			}
		} catch (Throwable e) {
			throw checked(e);
		}
	}

	/**
	 * Gracefully invokes a {@link Executable method or constructor}.
	 * 
	 * <p>
	 * Handles {@link InvocationTargetException} by unwrapping the cause and
	 * re-throwing.
	 * </p>
	 * <p>
	 * Handles other exceptions via {@link #checked(Throwable, Class)}.
	 * </p>
	 * 
	 * @param <R>                    result type
	 * @param <T>                    Expected exception type
	 * 
	 * @param expectedExceptionClass Expected exception class
	 * @param supplier               {@link UnsafeSupplier} assumed to wrap
	 *                               {@link Executable invocation}.
	 * @return result
	 * 
	 * @throws T If invocation fails
	 */
	public static <R, T extends Exception> R checkedInvocation(Class<T> expectedExceptionClass,
			UnsafeSupplier<R> supplier) throws T {
		try {
			try {
				return supplier.get();
			} catch (InvocationTargetException e) {
				throw e.getCause();
			}
		} catch (Throwable e) {
			throw checked(e, expectedExceptionClass);
		}
	}

	/**
	 * Gracefully invokes a {@link Executable method or constructor}.
	 * 
	 * <p>
	 * Handles {@link InvocationTargetException} by unwrapping the cause and
	 * re-throwing.
	 * </p>
	 * <p>
	 * Handles other exceptions via {@link #checked(Throwable, Class, Class)}.
	 * </p>
	 * 
	 * @param <R>                     result type
	 * @param <T1>                    Expected exception type
	 * @param <T2>                    Expected exception type
	 * 
	 * @param expectedExceptionClass1 Expected exception class
	 * @param expectedExceptionClass2 Expected exception class
	 * @param supplier                {@link UnsafeSupplier} assumed to wrap
	 *                                {@link Executable invocation}.
	 * @return result
	 * @throws T1 If invocation fails
	 * @throws T2 If invocation fails
	 */
	public static <R, T1 extends Exception, T2 extends Exception> R checkedInvocation(Class<T1> expectedExceptionClass1,
			Class<T2> expectedExceptionClass2, UnsafeSupplier<R> supplier) throws T1, T2 {
		try {
			try {
				return supplier.get();
			} catch (InvocationTargetException e) {
				throw e.getCause();
			}
		} catch (Throwable e) {
			throw checked(e, expectedExceptionClass1, expectedExceptionClass2);
		}
	}

	/**
	 * Gracefully invokes a {@link Executable method or constructor}.
	 * 
	 * <p>
	 * Handles {@link InvocationTargetException} by unwrapping the cause and
	 * re-throwing.
	 * </p>
	 * <p>
	 * Handles other exceptions via
	 * {@link #checked(Throwable, Class, Class, Class)}.
	 * </p>
	 * 
	 * @param <R>                     result type
	 * @param <T1>                    Expected exception type
	 * @param <T2>                    Expected exception type
	 * @param <T3>                    Expected exception type
	 * 
	 * @param expectedExceptionClass1 Expected exception class
	 * @param expectedExceptionClass2 Expected exception class
	 * @param expectedExceptionClass3 Expected exception class
	 * @param supplier                {@link UnsafeSupplier} assumed to wrap
	 *                                {@link Executable invocation}.
	 * @return result
	 * @throws T1 If invocation fails
	 * @throws T2 If invocation fails
	 * @throws T3 If invocation fails
	 */
	public static <R, T1 extends Exception, T2 extends Exception, T3 extends Exception> R checkedInvocation(
			Class<T1> expectedExceptionClass1, Class<T2> expectedExceptionClass2, Class<T3> expectedExceptionClass3,
			UnsafeSupplier<R> supplier) throws T1, T2, T3 {
		try {
			try {
				return supplier.get();
			} catch (InvocationTargetException e) {
				throw e.getCause();
			}
		} catch (Throwable e) {
			throw checked(e, expectedExceptionClass1, expectedExceptionClass2, expectedExceptionClass3);
		}
	}

	/**
	 * Gracefully runs an {@link UnsafeRunnable}.
	 * 
	 * <p>
	 * Handles exceptions via {@link #unchecked(Throwable)}.
	 * </p>
	 * 
	 * @param runnable Any {@link UnsafeRunnable}
	 */
	public static void unchecked(UnsafeRunnable runnable) {
		try {
			runnable.run();
		} catch (Throwable e) {
			throw unchecked(e);
		}
	}

	/**
	 * Gracefully runs an {@link UnsafeRunnable}.
	 * 
	 * <p>
	 * Handles exceptions via {@link #checked(Throwable)}.
	 * </p>
	 * 
	 * @param runnable Any {@link UnsafeRunnable}
	 * @throws Exception If thrown by {@link UnsafeRunnable#run()}
	 */
	public static void checked(UnsafeRunnable runnable) throws Exception {
		try {
			runnable.run();
		} catch (Throwable e) {
			throw checked(e);
		}
	}

	/**
	 * Gracefully runs an {@link UnsafeRunnable}.
	 * 
	 * <p>
	 * Handles exceptions via {@link #checked(Throwable, Class)}.
	 * </p>
	 * 
	 * @param <T>                    Expected exception type
	 * 
	 * @param expectedExceptionClass Expected exception class
	 * 
	 * @param runnable               Any {@link UnsafeRunnable}
	 * @throws T If thrown by {@link UnsafeRunnable#run()}
	 */
	public static <T extends Exception> void checked(Class<T> expectedExceptionClass, UnsafeRunnable runnable)
			throws T {
		try {
			runnable.run();
		} catch (Throwable e) {
			throw checked(e, expectedExceptionClass);
		}
	}

	/**
	 * Gracefully runs an {@link UnsafeRunnable}.
	 * 
	 * <p>
	 * Handles exceptions via {@link #checked(Throwable, Class, Class)}.
	 * </p>
	 * 
	 * @param <T1>                    Expected exception type
	 * @param <T2>                    Expected exception type
	 * 
	 * @param expectedExceptionClass1 Expected exception class
	 * @param expectedExceptionClass2 Expected exception class
	 * 
	 * @param runnable                Any {@link UnsafeRunnable}
	 * @throws T1 If thrown by {@link UnsafeRunnable#run()}
	 * @throws T2 If thrown by {@link UnsafeRunnable#run()}
	 */
	public static <T1 extends Exception, T2 extends Exception> void checked(Class<T1> expectedExceptionClass1,
			Class<T2> expectedExceptionClass2, UnsafeRunnable runnable) throws T1, T2 {
		try {
			runnable.run();
		} catch (Throwable e) {
			throw checked(e, expectedExceptionClass1, expectedExceptionClass2);
		}
	}

	/**
	 * Gracefully runs an {@link UnsafeRunnable}.
	 * 
	 * <p>
	 * Handles exceptions via {@link #checked(Throwable, Class, Class, Class)}.
	 * </p>
	 * 
	 * @param <T1>                    Expected exception type
	 * @param <T2>                    Expected exception type
	 * @param <T3>                    Expected exception type
	 * 
	 * @param expectedExceptionClass1 Expected exception class
	 * @param expectedExceptionClass2 Expected exception class
	 * @param expectedExceptionClass3 Expected exception class
	 * 
	 * @param runnable                Any {@link UnsafeRunnable}
	 * @throws T1 If thrown by {@link UnsafeRunnable#run()}
	 * @throws T2 If thrown by {@link UnsafeRunnable#run()}
	 * @throws T3 If thrown by {@link UnsafeRunnable#run()}
	 */
	public static <T1 extends Exception, T2 extends Exception, T3 extends Exception> void checked(
			Class<T1> expectedExceptionClass1, Class<T2> expectedExceptionClass2, Class<T3> expectedExceptionClass3,
			UnsafeRunnable runnable) throws T1, T2, T3 {
		try {
			runnable.run();
		} catch (Throwable e) {
			throw checked(e, expectedExceptionClass1, expectedExceptionClass2, expectedExceptionClass3);
		}
	}

	/**
	 * Gracefully gets from an {@link UnsafeSupplier}.
	 * 
	 * <p>
	 * Handles exceptions via {@link #unchecked(Throwable)}.
	 * </p>
	 * 
	 * @param <T>      result type
	 * 
	 * @param supplier Any {@link UnsafeSupplier}
	 * @return result
	 */
	public static <T> T unchecked(UnsafeSupplier<T> supplier) {
		try {
			return supplier.get();
		} catch (Throwable e) {
			throw unchecked(e);
		}
	}

	/**
	 * Gracefully gets from an {@link UnsafeSupplier}.
	 * 
	 * <p>
	 * Handles exceptions via {@link #checked(Throwable)}.
	 * </p>
	 * 
	 * @param <T>      result type
	 * 
	 * @param supplier Any {@link UnsafeSupplier}
	 * @return result
	 * @throws Exception If thrown by {@link UnsafeSupplier#get()}
	 */
	public static <T> T checked(UnsafeSupplier<T> supplier) throws Exception {
		try {
			return supplier.get();
		} catch (Throwable e) {
			throw checked(e);
		}
	}

	/**
	 * Gracefully gets from an {@link UnsafeSupplier}.
	 * 
	 * <p>
	 * Handles exceptions via {@link #checked(Throwable, Class)}.
	 * </p>
	 * 
	 * @param <T>                    result type
	 * @param <T1>                   Expected exception type
	 * 
	 * @param expectedExceptionClass Expected exception class
	 * @param supplier               Any {@link UnsafeSupplier}
	 * @return result
	 * @throws T1 If thrown by {@link UnsafeSupplier#get()}
	 */
	public static <T, T1 extends Exception> T checked(Class<T1> expectedExceptionClass, UnsafeSupplier<T> supplier)
			throws T1 {
		try {
			return supplier.get();
		} catch (Throwable e) {
			throw checked(e, expectedExceptionClass);
		}
	}

	/**
	 * Gracefully gets from an {@link UnsafeSupplier}.
	 * 
	 * <p>
	 * Handles exceptions via {@link #checked(Throwable, Class, Class)}.
	 * </p>
	 * 
	 * @param <T>                     result type
	 * @param <T1>                    Expected exception type
	 * @param <T2>                    Expected exception type
	 * 
	 * @param expectedExceptionClass1 Expected exception class
	 * @param expectedExceptionClass2 Expected exception class
	 * @param supplier                Any {@link UnsafeSupplier}
	 * @return result
	 * @throws T1 If thrown by {@link UnsafeSupplier#get()}
	 * @throws T2 If thrown by {@link UnsafeSupplier#get()}
	 */
	public static <T, T1 extends Exception, T2 extends Exception> T checked(Class<T1> expectedExceptionClass1,
			Class<T2> expectedExceptionClass2, UnsafeSupplier<T> supplier) throws T1, T2 {
		try {
			return supplier.get();
		} catch (Throwable e) {
			throw checked(e, expectedExceptionClass1, expectedExceptionClass2);
		}
	}

	/**
	 * Gracefully gets from an {@link UnsafeSupplier}.
	 * 
	 * <p>
	 * Handles exceptions via {@link #checked(Throwable, Class, Class, Class)}.
	 * </p>
	 * 
	 * @param <T>                     result type
	 * @param <T1>                    Expected exception type
	 * @param <T2>                    Expected exception type
	 * @param <T3>                    Expected exception type
	 * 
	 * @param expectedExceptionClass1 Expected exception class
	 * @param expectedExceptionClass2 Expected exception class
	 * @param expectedExceptionClass3 Expected exception class
	 * @param supplier                Any {@link UnsafeSupplier}
	 * @return result
	 * @throws T1 If thrown by {@link UnsafeSupplier#get()}
	 * @throws T2 If thrown by {@link UnsafeSupplier#get()}
	 * @throws T3 If thrown by {@link UnsafeSupplier#get()}
	 */
	public static <T, T1 extends Exception, T2 extends Exception, T3 extends Exception> T checked(
			Class<T1> expectedExceptionClass1, Class<T2> expectedExceptionClass2, Class<T3> expectedExceptionClass3,
			UnsafeSupplier<T> supplier) throws T1, T2, T3 {
		try {
			return supplier.get();
		} catch (Throwable e) {
			throw checked(e, expectedExceptionClass1, expectedExceptionClass2, expectedExceptionClass3);
		}
	}

	/**
	 * Gracefully supplies a value to an {@link UnsafeConsumer}.
	 * 
	 * <p>
	 * Handles exceptions via {@link #unchecked(Throwable)}.
	 * </p>
	 * 
	 * @param <T>      argument type
	 * 
	 * @param argument Argument for {@link UnsafeConsumer#accept(Object)}
	 * @param consumer Any {@link UnsafeConsumer}
	 */
	public static <T> void unchecked(T argument, UnsafeConsumer<T> consumer) {
		try {
			consumer.accept(argument);
		} catch (Throwable e) {
			throw unchecked(e);
		}
	}

	/**
	 * Gracefully supplies a value to an {@link UnsafeConsumer}.
	 * 
	 * <p>
	 * Handles exceptions via {@link #checked(Throwable)}.
	 * </p>
	 * 
	 * @param <T>      argument type
	 * 
	 * @param argument Argument for {@link UnsafeConsumer#accept(Object)}
	 * @param consumer Any {@link UnsafeConsumer}
	 * @throws Exception If thrown by {@link UnsafeConsumer#accept(Object)}
	 */
	public static <T> void checked(T argument, UnsafeConsumer<T> consumer) throws Exception {
		try {
			consumer.accept(argument);
		} catch (Throwable e) {
			throw checked(e);
		}
	}

	/**
	 * Gracefully supplies a value to an {@link UnsafeConsumer}.
	 * 
	 * <p>
	 * Handles exceptions via {@link #checked(Throwable, Class)}.
	 * </p>
	 * 
	 * @param <T>                    argument type
	 * @param <T1>                   Expected exception type
	 * 
	 * @param expectedExceptionClass Expected exception class
	 * @param argument               Argument for
	 *                               {@link UnsafeConsumer#accept(Object)}
	 * @param consumer               Any {@link UnsafeConsumer}
	 * 
	 * @throws T1 If thrown by {@link UnsafeConsumer#accept(Object)}
	 */
	public static <T, T1 extends Exception> void checked(Class<T1> expectedExceptionClass, T argument,
			UnsafeConsumer<T> consumer) throws T1 {
		try {
			consumer.accept(argument);
		} catch (Throwable e) {
			throw checked(e, expectedExceptionClass);
		}
	}

	/**
	 * Gracefully supplies a value to an {@link UnsafeConsumer}.
	 * 
	 * <p>
	 * Handles exceptions via {@link #checked(Throwable, Class, Class)}.
	 * </p>
	 * 
	 * @param <T>                     argument type
	 * @param <T1>                    Expected exception type
	 * @param <T2>                    Expected exception type
	 * 
	 * @param expectedExceptionClass1 Expected exception class
	 * @param expectedExceptionClass2 Expected exception class
	 * @param argument                Argument for
	 *                                {@link UnsafeConsumer#accept(Object)}
	 * @param consumer                Any {@link UnsafeConsumer}
	 * 
	 * @throws T1 If thrown by {@link UnsafeConsumer#accept(Object)}
	 * @throws T2 If thrown by {@link UnsafeConsumer#accept(Object)}
	 */
	public static <T, T1 extends Exception, T2 extends Exception> void checked(Class<T1> expectedExceptionClass1,
			Class<T2> expectedExceptionClass2, T argument, UnsafeConsumer<T> consumer) throws T1, T2 {
		try {
			consumer.accept(argument);
		} catch (Throwable e) {
			throw checked(e, expectedExceptionClass1, expectedExceptionClass2);
		}
	}

	/**
	 * Gracefully supplies a value to an {@link UnsafeConsumer}.
	 * 
	 * <p>
	 * Handles exceptions via {@link #checked(Throwable, Class, Class, Class)}.
	 * </p>
	 * 
	 * @param <T>                     argument type
	 * @param <T1>                    Expected exception type
	 * @param <T2>                    Expected exception type
	 * @param <T3>                    Expected exception type
	 * 
	 * @param expectedExceptionClass1 Expected exception class
	 * @param expectedExceptionClass2 Expected exception class
	 * @param expectedExceptionClass3 Expected exception class
	 * @param argument                Argument for
	 *                                {@link UnsafeConsumer#accept(Object)}
	 * @param consumer                Any {@link UnsafeConsumer}
	 * 
	 * @throws T1 If thrown by {@link UnsafeConsumer#accept(Object)}
	 * @throws T2 If thrown by {@link UnsafeConsumer#accept(Object)}
	 * @throws T3 If thrown by {@link UnsafeConsumer#accept(Object)}
	 */
	public static <T, T1 extends Exception, T2 extends Exception, T3 extends Exception> void checked(
			Class<T1> expectedExceptionClass1, Class<T2> expectedExceptionClass2, Class<T3> expectedExceptionClass3,
			T argument, UnsafeConsumer<T> consumer) throws T1, T2, T3 {
		try {
			consumer.accept(argument);
		} catch (Throwable e) {
			throw checked(e, expectedExceptionClass1, expectedExceptionClass2, expectedExceptionClass3);
		}
	}

	/**
	 * Gracefully applies an {@link UnsafeFunction}.
	 * 
	 * <p>
	 * Handles exceptions via {@link #unchecked(Throwable)}.
	 * </p>
	 * 
	 * @param <T>      argument type
	 * @param <R>      result type
	 * 
	 * @param argument Argument to {@link UnsafeFunction#apply(Object)}
	 * @param function Any {@link UnsafeFunction}
	 * @return result
	 */
	public static <T, R> R unchecked(T argument, UnsafeFunction<T, R> function) {
		try {
			return function.apply(argument);
		} catch (Throwable e) {
			throw unchecked(e);
		}
	}

	/**
	 * Gracefully applies an {@link UnsafeFunction}.
	 * 
	 * <p>
	 * Handles exceptions via {@link #checked(Throwable)}.
	 * </p>
	 * 
	 * @param <T>      argument type
	 * @param <R>      result type
	 * 
	 * @param argument Argument to {@link UnsafeFunction#apply(Object)}
	 * @param function Any {@link UnsafeFunction}
	 * @return result
	 * @throws Exception If thrown by {@link UnsafeFunction#apply(Object)}
	 */
	public static <T, R> R checked(T argument, UnsafeFunction<T, R> function) throws Exception {
		try {
			return function.apply(argument);
		} catch (Throwable e) {
			throw checked(e);
		}
	}

	/**
	 * Gracefully applies an {@link UnsafeFunction}.
	 * 
	 * <p>
	 * Handles exceptions via {@link #checked(Throwable, Class)}.
	 * </p>
	 * 
	 * @param <T>                    argument type
	 * @param <R>                    result type
	 * @param <T1>                   Expected exception type
	 * 
	 * @param expectedExceptionClass Expected exception class
	 * @param argument               Argument to
	 *                               {@link UnsafeFunction#apply(Object)}
	 * @param function               Any {@link UnsafeFunction}
	 * @return result
	 * @throws T1 If thrown by {@link UnsafeFunction#apply(Object)}
	 */
	public static <T, R, T1 extends Exception> R checked(Class<T1> expectedExceptionClass, T argument,
			UnsafeFunction<T, R> function) throws T1 {
		try {
			return function.apply(argument);
		} catch (Throwable e) {
			throw checked(e, expectedExceptionClass);
		}
	}

	/**
	 * Gracefully applies an {@link UnsafeFunction}.
	 * 
	 * <p>
	 * Handles exceptions via {@link #checked(Throwable, Class, Class)}.
	 * </p>
	 * 
	 * @param <T>                     argument type
	 * @param <R>                     result type
	 * @param <T1>                    Expected exception type
	 * @param <T2>                    Expected exception type
	 * 
	 * @param expectedExceptionClass1 Expected exception class
	 * @param expectedExceptionClass2 Expected exception class
	 * @param argument                Argument to
	 *                                {@link UnsafeFunction#apply(Object)}
	 * @param function                Any {@link UnsafeFunction}
	 * @return result
	 * @throws T1 If thrown by {@link UnsafeFunction#apply(Object)}
	 * @throws T2 If thrown by {@link UnsafeFunction#apply(Object)}
	 */
	public static <T, R, T1 extends Exception, T2 extends Exception> R checked(Class<T1> expectedExceptionClass1,
			Class<T2> expectedExceptionClass2, T argument, UnsafeFunction<T, R> function) throws T1, T2 {
		try {
			return function.apply(argument);
		} catch (Throwable e) {
			throw checked(e, expectedExceptionClass1, expectedExceptionClass2);
		}
	}

	/**
	 * Gracefully applies an {@link UnsafeFunction}.
	 * 
	 * <p>
	 * Handles exceptions via {@link #checked(Throwable, Class, Class, Class)}.
	 * </p>
	 * 
	 * @param <T>                     argument type
	 * @param <R>                     result type
	 * @param <T1>                    Expected exception type
	 * @param <T2>                    Expected exception type
	 * @param <T3>                    Expected exception type
	 * 
	 * @param expectedExceptionClass1 Expected exception class
	 * @param expectedExceptionClass2 Expected exception class
	 * @param expectedExceptionClass3 Expected exception class
	 * @param argument                Argument to
	 *                                {@link UnsafeFunction#apply(Object)}
	 * @param function                Any {@link UnsafeFunction}
	 * @return result
	 * @throws T1 If thrown by {@link UnsafeFunction#apply(Object)}
	 * @throws T2 If thrown by {@link UnsafeFunction#apply(Object)}
	 * @throws T3 If thrown by {@link UnsafeFunction#apply(Object)}
	 */
	public static <T, R, T1 extends Exception, T2 extends Exception, T3 extends Exception> R checked(
			Class<T1> expectedExceptionClass1, Class<T2> expectedExceptionClass2, Class<T3> expectedExceptionClass3,
			T argument, UnsafeFunction<T, R> function) throws T1, T2, T3 {
		try {
			return function.apply(argument);
		} catch (Throwable e) {
			throw checked(e, expectedExceptionClass1, expectedExceptionClass2, expectedExceptionClass3);
		}
	}

	/**
	 * Gracefully supplies a value to an {@link UnsafeBiConsumer}.
	 * 
	 * <p>
	 * Handles exceptions via {@link #unchecked(Throwable)}.
	 * </p>
	 * 
	 * @param <T>            first argument type
	 * @param <U>            second argument type
	 * 
	 * @param firstArgument  First argument for
	 *                       {@link UnsafeBiConsumer#accept(Object,Object)}
	 * @param secondArgument Second argument for
	 *                       {@link UnsafeBiConsumer#accept(Object,Object)}
	 * @param consumer       Any {@link UnsafeBiConsumer}
	 */
	public static <T, U> void unchecked(T firstArgument, U secondArgument, UnsafeBiConsumer<T, U> consumer) {
		try {
			consumer.accept(firstArgument, secondArgument);
		} catch (Throwable e) {
			throw unchecked(e);
		}
	}

	/**
	 * Gracefully supplies a value to an {@link UnsafeBiConsumer}.
	 * 
	 * <p>
	 * Handles exceptions via {@link #checked(Throwable)}.
	 * </p>
	 * 
	 * @param <T>            first argument type
	 * @param <U>            second argument type
	 * 
	 * @param firstArgument  Argument for
	 *                       {@link UnsafeBiConsumer#accept(Object,Object)}
	 * @param secondArgument Second argument for
	 *                       {@link UnsafeBiConsumer#accept(Object,Object)}
	 * @param consumer       Any {@link UnsafeBiConsumer}
	 * @throws Exception If thrown by {@link UnsafeBiConsumer#accept(Object,Object)}
	 */
	public static <T, U> void checked(T firstArgument, U secondArgument, UnsafeBiConsumer<T, U> consumer)
			throws Exception {
		try {
			consumer.accept(firstArgument, secondArgument);
		} catch (Throwable e) {
			throw checked(e);
		}
	}

	/**
	 * Gracefully supplies a value to an {@link UnsafeBiConsumer}.
	 * 
	 * <p>
	 * Handles exceptions via {@link #checked(Throwable, Class)}.
	 * </p>
	 * 
	 * @param <T>                    first argument type
	 * @param <U>                    second argument type
	 * @param <T1>                   Expected exception type
	 * 
	 * @param expectedExceptionClass Expected exception class
	 * @param firstArgument          Argument for
	 *                               {@link UnsafeBiConsumer#accept(Object,Object)}
	 * @param secondArgument         Second argument for
	 *                               {@link UnsafeBiConsumer#accept(Object,Object)}
	 * @param consumer               Any {@link UnsafeBiConsumer}
	 * 
	 * @throws T1 If thrown by {@link UnsafeBiConsumer#accept(Object,Object)}
	 */
	public static <T, U, T1 extends Exception> void checked(Class<T1> expectedExceptionClass, T firstArgument,
			U secondArgument, UnsafeBiConsumer<T, U> consumer) throws T1 {
		try {
			consumer.accept(firstArgument, secondArgument);
		} catch (Throwable e) {
			throw checked(e, expectedExceptionClass);
		}
	}

	/**
	 * Gracefully supplies a value to an {@link UnsafeBiConsumer}.
	 * 
	 * <p>
	 * Handles exceptions via {@link #checked(Throwable, Class, Class)}.
	 * </p>
	 * 
	 * @param <T>                     first argument type
	 * @param <U>                     second argument type
	 * @param <T1>                    Expected exception type
	 * @param <T2>                    Expected exception type
	 * 
	 * @param expectedExceptionClass1 Expected exception class
	 * @param expectedExceptionClass2 Expected exception class
	 * @param firstArgument           Argument for
	 *                                {@link UnsafeBiConsumer#accept(Object,Object)}
	 * @param secondArgument          Second argument for
	 *                                {@link UnsafeBiConsumer#accept(Object,Object)}
	 * @param consumer                Any {@link UnsafeBiConsumer}
	 * 
	 * @throws T1 If thrown by {@link UnsafeBiConsumer#accept(Object,Object)}
	 * @throws T2 If thrown by {@link UnsafeBiConsumer#accept(Object,Object)}
	 */
	public static <T, U, T1 extends Exception, T2 extends Exception> void checked(Class<T1> expectedExceptionClass1,
			Class<T2> expectedExceptionClass2, T firstArgument, U secondArgument, UnsafeBiConsumer<T, U> consumer)
			throws T1, T2 {
		try {
			consumer.accept(firstArgument, secondArgument);
		} catch (Throwable e) {
			throw checked(e, expectedExceptionClass1, expectedExceptionClass2);
		}
	}

	/**
	 * Gracefully supplies a value to an {@link UnsafeBiConsumer}.
	 * 
	 * <p>
	 * Handles exceptions via {@link #checked(Throwable, Class, Class, Class)}.
	 * </p>
	 * 
	 * @param <T>                     first argument type
	 * @param <U>                     second argument type
	 * @param <T1>                    Expected exception type
	 * @param <T2>                    Expected exception type
	 * @param <T3>                    Expected exception type
	 * 
	 * @param expectedExceptionClass1 Expected exception class
	 * @param expectedExceptionClass2 Expected exception class
	 * @param expectedExceptionClass3 Expected exception class
	 * @param firstArgument           Argument for
	 *                                {@link UnsafeBiConsumer#accept(Object,Object)}
	 * @param secondArgument          Second argument for
	 *                                {@link UnsafeBiConsumer#accept(Object,Object)}
	 * @param consumer                Any {@link UnsafeBiConsumer}
	 * 
	 * @throws T1 If thrown by {@link UnsafeBiConsumer#accept(Object,Object)}
	 * @throws T2 If thrown by {@link UnsafeBiConsumer#accept(Object,Object)}
	 * @throws T3 If thrown by {@link UnsafeBiConsumer#accept(Object,Object)}
	 */
	public static <T, U, T1 extends Exception, T2 extends Exception, T3 extends Exception> void checked(
			Class<T1> expectedExceptionClass1, Class<T2> expectedExceptionClass2, Class<T3> expectedExceptionClass3,
			T firstArgument, U secondArgument, UnsafeBiConsumer<T, U> consumer) throws T1, T2, T3 {
		try {
			consumer.accept(firstArgument, secondArgument);
		} catch (Throwable e) {
			throw checked(e, expectedExceptionClass1, expectedExceptionClass2, expectedExceptionClass3);
		}
	}

	/**
	 * Gracefully applies an {@link UnsafeBiFunction}.
	 * 
	 * <p>
	 * Handles exceptions via {@link #unchecked(Throwable)}.
	 * </p>
	 * 
	 * @param <T>            first argument type
	 * @param <U>            second argument type
	 * @param <R>            result type
	 * 
	 * @param firstArgument  First argument to
	 *                       {@link UnsafeBiFunction#apply(Object, Object)}
	 * @param secondArgument Second argument to
	 *                       {@link UnsafeBiFunction#apply(Object, Object)}
	 * @param function       Any {@link UnsafeFunction}
	 * @return result
	 */
	public static <T, U, R> R unchecked(T firstArgument, U secondArgument, UnsafeBiFunction<T, U, R> function) {
		try {
			return function.apply(firstArgument, secondArgument);
		} catch (Throwable e) {
			throw unchecked(e);
		}
	}

	/**
	 * Gracefully applies an {@link UnsafeBiFunction}.
	 * 
	 * <p>
	 * Handles exceptions via {@link #checked(Throwable)}.
	 * </p>
	 * 
	 * @param <T>            first argument type
	 * @param <U>            second argument type
	 * @param <R>            result type
	 * 
	 * @param firstArgument  First argument to
	 *                       {@link UnsafeBiFunction#apply(Object, Object)}
	 * @param secondArgument Second argument to
	 *                       {@link UnsafeBiFunction#apply(Object, Object)}
	 * @param function       Any {@link UnsafeBiFunction}
	 * @return result
	 * @throws Exception If thrown by {@link UnsafeBiFunction#apply(Object, Object)}
	 */
	public static <T, U, R> R checked(T firstArgument, U secondArgument, UnsafeBiFunction<T, U, R> function)
			throws Exception {
		try {
			return function.apply(firstArgument, secondArgument);
		} catch (Throwable e) {
			throw checked(e);
		}
	}

	/**
	 * Gracefully applies an {@link UnsafeBiFunction}.
	 * 
	 * <p>
	 * Handles exceptions via {@link #checked(Throwable, Class)}.
	 * </p>
	 * 
	 * @param <T>                    first argument type
	 * @param <U>                    second argument type
	 * @param <R>                    result type
	 * @param <T1>                   Expected exception type
	 * 
	 * @param expectedExceptionClass Expected exception class
	 * @param firstArgument          First argument to
	 *                               {@link UnsafeBiFunction#apply(Object, Object)}
	 * @param secondArgument         Second argument to
	 *                               {@link UnsafeBiFunction#apply(Object, Object)}
	 * @param function               Any {@link UnsafeBiFunction}
	 * @return result
	 * @throws T1 If thrown by {@link UnsafeBiFunction#apply(Object, Object)}
	 */
	public static <T, U, R, T1 extends Exception> R checked(Class<T1> expectedExceptionClass, T firstArgument,
			U secondArgument, UnsafeBiFunction<T, U, R> function) throws T1 {
		try {
			return function.apply(firstArgument, secondArgument);
		} catch (Throwable e) {
			throw checked(e, expectedExceptionClass);
		}
	}

	/**
	 * Gracefully applies an {@link UnsafeBiFunction}.
	 * 
	 * <p>
	 * Handles exceptions via {@link #checked(Throwable, Class, Class)}.
	 * </p>
	 * 
	 * @param <T>                     first argument type
	 * @param <U>                     second argument type
	 * @param <R>                     result type
	 * @param <T1>                    Expected exception type
	 * @param <T2>                    Expected exception type
	 * 
	 * @param expectedExceptionClass1 Expected exception class
	 * @param expectedExceptionClass2 Expected exception class
	 * @param firstArgument           First argument to
	 *                                {@link UnsafeBiFunction#apply(Object, Object)}
	 * @param secondArgument          Second argument to
	 *                                {@link UnsafeBiFunction#apply(Object, Object)}
	 * @param function                Any {@link UnsafeBiFunction}
	 * @return result
	 * @throws T1 If thrown by {@link UnsafeBiFunction#apply(Object, Object)}
	 * @throws T2 If thrown by {@link UnsafeBiFunction#apply(Object, Object)}
	 */
	public static <T, U, R, T1 extends Exception, T2 extends Exception> R checked(Class<T1> expectedExceptionClass1,
			Class<T2> expectedExceptionClass2, T firstArgument, U secondArgument, UnsafeBiFunction<T, U, R> function)
			throws T1, T2 {
		try {
			return function.apply(firstArgument, secondArgument);
		} catch (Throwable e) {
			throw checked(e, expectedExceptionClass1, expectedExceptionClass2);
		}
	}

	/**
	 * Gracefully applies an {@link UnsafeBiFunction}.
	 * 
	 * <p>
	 * Handles exceptions via {@link #checked(Throwable, Class, Class, Class)}.
	 * </p>
	 * 
	 * @param <T>                     first argument type
	 * @param <U>                     second argument type
	 * @param <R>                     result type
	 * @param <T1>                    Expected exception type
	 * @param <T2>                    Expected exception type
	 * @param <T3>                    Expected exception type
	 * 
	 * @param expectedExceptionClass1 Expected exception class
	 * @param expectedExceptionClass2 Expected exception class
	 * @param expectedExceptionClass3 Expected exception class
	 * @param firstArgument           First argument to
	 *                                {@link UnsafeBiFunction#apply(Object, Object)}
	 * @param secondArgument          Second argument to
	 *                                {@link UnsafeBiFunction#apply(Object, Object)}
	 * @param function                Any {@link UnsafeBiFunction}
	 * @return result
	 * @throws T1 If thrown by {@link UnsafeBiFunction#apply(Object, Object)}
	 * @throws T2 If thrown by {@link UnsafeBiFunction#apply(Object, Object)}
	 * @throws T3 If thrown by {@link UnsafeBiFunction#apply(Object, Object)}
	 */
	public static <T, U, R, T1 extends Exception, T2 extends Exception, T3 extends Exception> R checked(
			Class<T1> expectedExceptionClass1, Class<T2> expectedExceptionClass2, Class<T3> expectedExceptionClass3,
			T firstArgument, U secondArgument, UnsafeBiFunction<T, U, R> function) throws T1, T2, T3 {
		try {
			return function.apply(firstArgument, secondArgument);
		} catch (Throwable e) {
			throw checked(e, expectedExceptionClass1, expectedExceptionClass2, expectedExceptionClass3);
		}
	}

	/**
	 * Gracefully initializes a component that depends on an {@link AutoCloseable}
	 * resource, {@link AutoCloseable#close() closing} the resource and suppressing
	 * any close errors before rethrowing a checked exception if the component fails
	 * to initialize.
	 * 
	 * <p>
	 * If no exception or error is thrown by {@code initializer}, then the resource
	 * remains open, and becomes the responsibility of the initialized component to
	 * close when finished with it.
	 * </p>
	 * 
	 * @param <T>         {@link AutoCloseable} resource type
	 * @param <R>         {@link UnsafeFunction} dependent component type
	 * 
	 * @param resource    Open resource
	 * @param initializer {@link UnsafeFunction} for initializing the resource
	 * @return {@code resource}, after successfully invoking
	 *         {@code initializationConsumer}
	 * @throws Exception If thrown from by {@code initializationConsumer}
	 */
	public static <T extends AutoCloseable, R> R initialize(T resource, UnsafeFunction<T, R> initializer)
			throws Exception {
		try {
			return initializer.apply(resource);
		} catch (Throwable e) {
			suppress(e, resource::close);
			throw checked(e);
		}
	}

	/**
	 * Runs an {@link UnsafeRunnable} and adds any exception thrown as suppressed by
	 * an another exception.
	 * 
	 * <p>
	 * This is useful for adding clean-up tasks to error handling routines related
	 * to failed initialization of closeable resources.
	 * </p>
	 * 
	 * @param throwable Throwable that will
	 *                  {@link Throwable#addSuppressed(Throwable) suppress}
	 *                  exceptions thrown from {@code runnable}.
	 * @param runnable  {@link UnsafeRunnable}; will be run, and any exceptions
	 *                  thrown will be suppressed by {@code throwable}
<<<<<<< HEAD
	 */
	public static void suppress(Throwable throwable, UnsafeRunnable runnable) {
		try {
			runnable.run();
		} catch (Throwable e) {
			throwable.addSuppressed(e);
		}
=======
	 * @return throwable if non-null; the exception thrown from runnable or null if
	 *         no exception was thrown
	 */
	public static Throwable suppress(Throwable throwable, UnsafeRunnable runnable) {
		try {
			runnable.run();
		} catch (Throwable e) {
			if (throwable == null)
				throwable = e;
			else
				throwable.addSuppressed(e);
		}
		return throwable;
	}

	/**
	 * Runs a sequence of tasks with error suppression.
	 * 
	 * <p>
	 * All tasks are guaranteed to run, but not guaranteed to finish. After all
	 * tasks have run, the first error encountered will be thrown; all additional
	 * errors will be suppressed.
	 * </p>
	 * 
	 * @param tasks tasks to run
	 * @throws Throwable from the first task the fails in error
	 */
	public static void suppress(UnsafeRunnable... tasks) throws Throwable {
		Throwable e = null;
		for (final var task : tasks)
			e = suppress(e, task);
		if (e != null)
			throw e;
>>>>>>> e80746e7
	}

	private IuException() {
	}
}<|MERGE_RESOLUTION|>--- conflicted
+++ resolved
@@ -1297,15 +1297,6 @@
 	 *                  exceptions thrown from {@code runnable}.
 	 * @param runnable  {@link UnsafeRunnable}; will be run, and any exceptions
 	 *                  thrown will be suppressed by {@code throwable}
-<<<<<<< HEAD
-	 */
-	public static void suppress(Throwable throwable, UnsafeRunnable runnable) {
-		try {
-			runnable.run();
-		} catch (Throwable e) {
-			throwable.addSuppressed(e);
-		}
-=======
 	 * @return throwable if non-null; the exception thrown from runnable or null if
 	 *         no exception was thrown
 	 */
@@ -1339,7 +1330,6 @@
 			e = suppress(e, task);
 		if (e != null)
 			throw e;
->>>>>>> e80746e7
 	}
 
 	private IuException() {
