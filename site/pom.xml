--- conflicted
+++ resolved
@@ -113,16 +113,12 @@
 		</dependency>
 		<dependency>
 			<groupId>${project.groupId}</groupId>
-<<<<<<< HEAD
-			<artifactId>iu-java-runtime-api</artifactId>
-=======
 			<artifactId>iu-java-auth-principal</artifactId>
 			<version>${project.version}</version>
 		</dependency>
 		<dependency>
 			<groupId>${project.groupId}</groupId>
 			<artifactId>iu-java-auth-pki</artifactId>
->>>>>>> 6dcb2058
 			<version>${project.version}</version>
 		</dependency>
 	</dependencies>
