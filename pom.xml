--- conflicted
+++ resolved
@@ -481,14 +481,10 @@
 				<module>test</module>
 				<module>crypt</module>
 				<module>logging</module>
-				<module>auth</module>
 				<module>jdbc</module>
 				<module>type</module>
-<<<<<<< HEAD
-=======
 				<module>auth</module>
 				<module>web</module>
->>>>>>> ce4ba621
 				<module>site</module>
 			</modules>
 		</profile>
