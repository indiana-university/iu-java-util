<?xml version="1.0" encoding="UTF-8"?>
<project xmlns="http://maven.apache.org/POM/4.0.0"
	xmlns:xsi="http://www.w3.org/2001/XMLSchema-instance"
	xsi:schemaLocation="http://maven.apache.org/POM/4.0.0 http://maven.apache.org/maven-v4_0_0.xsd">
	<modelVersion>4.0.0</modelVersion>

	<parent>
		<groupId>edu.iu.util</groupId>
		<artifactId>iu-java-parent</artifactId>
		<version>7.0.0-SNAPSHOT</version>
	</parent>

	<artifactId>iu-java-test</artifactId>
	<name>IU Unit Test Support Module</name>

	<dependencies>
		<dependency>
			<groupId>${project.groupId}</groupId>
			<artifactId>iu-java-base</artifactId>
			<version>${project.version}</version>
		</dependency>
		<dependency>
			<groupId>org.junit.jupiter</groupId>
			<artifactId>junit-jupiter-api</artifactId>
			<version>${junit-jupiter.version}</version>
		</dependency>
		<dependency>
			<groupId>org.junit.jupiter</groupId>
			<artifactId>junit-jupiter-api</artifactId>
			<version>${junit-jupiter.version}</version>
		</dependency>
		<dependency>
			<groupId>org.junit.jupiter</groupId>
			<artifactId>junit-jupiter-engine</artifactId>
			<version>${junit-jupiter.version}</version>
		</dependency>
		<dependency>
			<groupId>org.junit.platform</groupId>
			<artifactId>junit-platform-launcher</artifactId>
			<version>${junit-platform.version}</version>
		</dependency>
		<dependency>
			<groupId>org.mockito</groupId>
			<artifactId>mockito-core</artifactId>
			<version>${mockito.version}</version>
		</dependency>
	</dependencies>

	<build>
		<plugins>
			<plugin>
				<artifactId>maven-dependency-plugin</artifactId>
				<executions>
					<execution>
						<id>export-support-modules</id>
						<goals>
							<goal>copy-dependencies</goal>
						</goals>
						<phase>prepare-package</phase>
						<configuration>
							<stripVersion>true</stripVersion>
							<outputDirectory>${project.build.outputDirectory}/META-INF/modules</outputDirectory>
						</configuration>
					</execution>
				</executions>
			</plugin>
			<plugin>
				<groupId>org.jacoco</groupId>
				<artifactId>jacoco-maven-plugin</artifactId>
				<executions>
					<execution>
						<id>coverage-check</id>
						<configuration>
							<rules>
								<rule>
									<element>CLASS</element>
									<excludes>
<<<<<<< HEAD
										<exclude>
											edu.iu.test.IuLauncherSessionListener</exclude>
=======
										<exclude>edu.iu.test.IuTestExtension</exclude>
>>>>>>> 325d664b
									</excludes>
								</rule>
							</rules>
						</configuration>
					</execution>
				</executions>
			</plugin>
		</plugins>
	</build>

</project>
<|MERGE_RESOLUTION|>--- conflicted
+++ resolved
@@ -1,94 +1,84 @@
-<?xml version="1.0" encoding="UTF-8"?>
-<project xmlns="http://maven.apache.org/POM/4.0.0"
-	xmlns:xsi="http://www.w3.org/2001/XMLSchema-instance"
-	xsi:schemaLocation="http://maven.apache.org/POM/4.0.0 http://maven.apache.org/maven-v4_0_0.xsd">
-	<modelVersion>4.0.0</modelVersion>
-
-	<parent>
-		<groupId>edu.iu.util</groupId>
-		<artifactId>iu-java-parent</artifactId>
-		<version>7.0.0-SNAPSHOT</version>
-	</parent>
-
-	<artifactId>iu-java-test</artifactId>
-	<name>IU Unit Test Support Module</name>
-
-	<dependencies>
-		<dependency>
-			<groupId>${project.groupId}</groupId>
-			<artifactId>iu-java-base</artifactId>
-			<version>${project.version}</version>
-		</dependency>
-		<dependency>
-			<groupId>org.junit.jupiter</groupId>
-			<artifactId>junit-jupiter-api</artifactId>
-			<version>${junit-jupiter.version}</version>
-		</dependency>
-		<dependency>
-			<groupId>org.junit.jupiter</groupId>
-			<artifactId>junit-jupiter-api</artifactId>
-			<version>${junit-jupiter.version}</version>
-		</dependency>
-		<dependency>
-			<groupId>org.junit.jupiter</groupId>
-			<artifactId>junit-jupiter-engine</artifactId>
-			<version>${junit-jupiter.version}</version>
-		</dependency>
-		<dependency>
-			<groupId>org.junit.platform</groupId>
-			<artifactId>junit-platform-launcher</artifactId>
-			<version>${junit-platform.version}</version>
-		</dependency>
-		<dependency>
-			<groupId>org.mockito</groupId>
-			<artifactId>mockito-core</artifactId>
-			<version>${mockito.version}</version>
-		</dependency>
-	</dependencies>
-
-	<build>
-		<plugins>
-			<plugin>
-				<artifactId>maven-dependency-plugin</artifactId>
-				<executions>
-					<execution>
-						<id>export-support-modules</id>
-						<goals>
-							<goal>copy-dependencies</goal>
-						</goals>
-						<phase>prepare-package</phase>
-						<configuration>
-							<stripVersion>true</stripVersion>
-							<outputDirectory>${project.build.outputDirectory}/META-INF/modules</outputDirectory>
-						</configuration>
-					</execution>
-				</executions>
-			</plugin>
-			<plugin>
-				<groupId>org.jacoco</groupId>
-				<artifactId>jacoco-maven-plugin</artifactId>
-				<executions>
-					<execution>
-						<id>coverage-check</id>
-						<configuration>
-							<rules>
-								<rule>
-									<element>CLASS</element>
-									<excludes>
-<<<<<<< HEAD
-										<exclude>
-											edu.iu.test.IuLauncherSessionListener</exclude>
-=======
-										<exclude>edu.iu.test.IuTestExtension</exclude>
->>>>>>> 325d664b
-									</excludes>
-								</rule>
-							</rules>
-						</configuration>
-					</execution>
-				</executions>
-			</plugin>
-		</plugins>
-	</build>
-
-</project>
+<?xml version="1.0" encoding="UTF-8"?>
+<project xmlns="http://maven.apache.org/POM/4.0.0"
+	xmlns:xsi="http://www.w3.org/2001/XMLSchema-instance"
+	xsi:schemaLocation="http://maven.apache.org/POM/4.0.0 http://maven.apache.org/maven-v4_0_0.xsd">
+	<modelVersion>4.0.0</modelVersion>
+
+	<parent>
+		<groupId>edu.iu.util</groupId>
+		<artifactId>iu-java-parent</artifactId>
+		<version>7.0.0-SNAPSHOT</version>
+	</parent>
+
+	<artifactId>iu-java-test</artifactId>
+	<name>IU Unit Test Support Module</name>
+
+	<dependencies>
+		<dependency>
+			<groupId>${project.groupId}</groupId>
+			<artifactId>iu-java-base</artifactId>
+			<version>${project.version}</version>
+		</dependency>
+		<dependency>
+			<groupId>org.junit.jupiter</groupId>
+			<artifactId>junit-jupiter-api</artifactId>
+			<version>${junit-jupiter.version}</version>
+		</dependency>
+		<dependency>
+			<groupId>org.junit.jupiter</groupId>
+			<artifactId>junit-jupiter-engine</artifactId>
+			<version>${junit-jupiter.version}</version>
+		</dependency>
+		<dependency>
+			<groupId>org.junit.platform</groupId>
+			<artifactId>junit-platform-launcher</artifactId>
+			<version>${junit-platform.version}</version>
+		</dependency>
+		<dependency>
+			<groupId>org.mockito</groupId>
+			<artifactId>mockito-core</artifactId>
+			<version>${mockito.version}</version>
+		</dependency>
+	</dependencies>
+
+	<build>
+		<plugins>
+			<plugin>
+				<artifactId>maven-dependency-plugin</artifactId>
+				<executions>
+					<execution>
+						<id>export-support-modules</id>
+						<goals>
+							<goal>copy-dependencies</goal>
+						</goals>
+						<phase>prepare-package</phase>
+						<configuration>
+							<stripVersion>true</stripVersion>
+							<outputDirectory>${project.build.outputDirectory}/META-INF/modules</outputDirectory>
+						</configuration>
+					</execution>
+				</executions>
+			</plugin>
+			<plugin>
+				<groupId>org.jacoco</groupId>
+				<artifactId>jacoco-maven-plugin</artifactId>
+				<executions>
+					<execution>
+						<id>coverage-check</id>
+						<configuration>
+							<rules>
+								<rule>
+									<element>CLASS</element>
+									<excludes>
+										<exclude>edu.iu.test.IuTestExtension</exclude>
+									</excludes>
+								</rule>
+							</rules>
+						</configuration>
+					</execution>
+				</executions>
+			</plugin>
+		</plugins>
+	</build>
+
+</project>