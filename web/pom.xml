--- conflicted
+++ resolved
@@ -22,11 +22,8 @@
 				<activeByDefault>true</activeByDefault>
 			</activation>
 			<modules>
-<<<<<<< HEAD
 				<module>api</module>
-=======
 				<module>teststatic</module>
->>>>>>> d690d091
 				<module>server</module>
 			</modules>
 		</profile>
