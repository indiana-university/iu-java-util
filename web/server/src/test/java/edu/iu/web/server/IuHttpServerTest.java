--- conflicted
+++ resolved
@@ -1,12 +1,9 @@
 package edu.iu.web.server;
 
 import static org.junit.jupiter.api.Assertions.assertDoesNotThrow;
-<<<<<<< HEAD
 import static org.junit.jupiter.api.Assertions.assertEquals;
 import static org.junit.jupiter.api.Assertions.assertThrows;
-=======
 import static org.mockito.Mockito.CALLS_REAL_METHODS;
->>>>>>> d690d091
 import static org.mockito.Mockito.mock;
 import static org.mockito.Mockito.mockStatic;
 
@@ -34,7 +31,6 @@
 	@Test
 	public void testStartStop() {
 		final var server = assertDoesNotThrow(IuHttpServer::new);
-<<<<<<< HEAD
 		final var error = assertThrows(IllegalStateException.class, () -> server.setOnline(true));
 		assertEquals("not started", error.getMessage());
 
@@ -70,54 +66,9 @@
 					synchronized (this) {
 						done = true;
 						notifyAll();
-=======
-		try (final var paths = mockStatic(Paths.class, CALLS_REAL_METHODS)) {
-			final var archivePathProperty = IuTest.getProperty("teststatic.archive");
-			final var archivePath = Path.of(archivePathProperty);
-			paths.when(() -> Paths.get("/opt/starch/resources")).thenReturn(archivePath);
-
-			final var listener = mock(IuHttpListener.class);
-
-			IuTestLogger.expect(IuHttpServer.class.getName(), Level.CONFIG,
-					"starting IuHttpServer [host=, port=8780, backlog=0, stopDelay=PT15S, closed=false]");
-			IuTestLogger.expect(IuHttpServer.class.getName(), Level.FINE,
-					"started IuHttpServer [host=, port=8780, backlog=0, stopDelay=PT15S, closed=false]; " + listener);
-			IuTestLogger.expect(IuHttpServer.class.getName(), Level.FINE,
-					"stopping IuHttpServer [host=, port=8780, backlog=0, stopDelay=PT15S, closed=true]; " + listener);
-			IuTestLogger.expect(IuHttpServer.class.getName(), Level.CONFIG,
-					"stopped IuHttpServer [host=, port=8780, backlog=0, stopDelay=PT15S, closed=true]");
-
-			final var thread = new Thread() {
-				volatile boolean started;
-				volatile boolean done;
-				volatile Throwable error;
-
-				@Override
-				public void run() {
-					try {
-						try (final var mockIuHttpListener = mockStatic(IuHttpListener.class)) {
-							mockIuHttpListener.when(() -> IuHttpListener.create(new InetSocketAddress(8780), 0, 15))
-									.thenReturn(listener);
-
-							synchronized (this) {
-								started = true;
-								notifyAll();
-							}
-
-							server.run();
-						}
-					} catch (Throwable e) {
-						error = e;
-					} finally {
-						synchronized (this) {
-							done = true;
-							notifyAll();
-						}
->>>>>>> d690d091
 					}
 				}
 
-<<<<<<< HEAD
 		};
 		thread.start();
 		assertDoesNotThrow(() -> IuObject.waitFor(server, () -> server.isOnline(), Duration.ofSeconds(2L)));
@@ -132,20 +83,6 @@
 			assertDoesNotThrow(() -> {
 				throw thread.error;
 			});
-=======
-			};
-			thread.start();
-			assertDoesNotThrow(() -> IuObject.waitFor(thread, () -> thread.started, Duration.ofSeconds(2L)));
-
-			assertDoesNotThrow(server::close);
-			assertDoesNotThrow(() -> IuObject.waitFor(thread, () -> thread.done, Duration.ofSeconds(2L)));
-			if (thread.error != null)
-				assertDoesNotThrow(() -> {
-					throw thread.error;
-				});
-
-		}
->>>>>>> d690d091
 	}
 
 	@Test
@@ -158,8 +95,10 @@
 			f.set(server, host);
 		});
 
-<<<<<<< HEAD
-		final var listener = mock(IuHttpListener.class);
+		try (final var paths = mockStatic(Paths.class, CALLS_REAL_METHODS)) {
+			final var archivePathProperty = IuTest.getProperty("teststatic.archive");
+			final var archivePath = Path.of(archivePathProperty);
+			paths.when(() -> Paths.get("/opt/starch/resources")).thenReturn(archivePath);
 
 		IuTestLogger.expect(IuHttpServer.class.getName(), Level.CONFIG, "starting IuHttpServer [host=" + host
 				+ ", port=8780, backlog=0, stopDelay=PT15S, online=false, closed=false]");
@@ -184,39 +123,6 @@
 				assertDoesNotThrow(server::run);
 			} finally {
 				timer.cancel();
-=======
-		try (final var paths = mockStatic(Paths.class, CALLS_REAL_METHODS)) {
-			final var archivePathProperty = IuTest.getProperty("teststatic.archive");
-			final var archivePath = Path.of(archivePathProperty);
-			paths.when(() -> Paths.get("/opt/starch/resources")).thenReturn(archivePath);
-
-			final var listener = mock(IuHttpListener.class);
-
-			IuTestLogger.expect(IuHttpServer.class.getName(), Level.CONFIG,
-					"starting IuHttpServer [host=" + host + ", port=8780, backlog=0, stopDelay=PT15S, closed=false]");
-			IuTestLogger.expect(IuHttpServer.class.getName(), Level.FINE, "started IuHttpServer [host=" + host
-					+ ", port=8780, backlog=0, stopDelay=PT15S, closed=false]; " + listener);
-			IuTestLogger.expect(IuHttpServer.class.getName(), Level.FINE, "stopping IuHttpServer [host=" + host
-					+ ", port=8780, backlog=0, stopDelay=PT15S, closed=true]; " + listener);
-			IuTestLogger.expect(IuHttpServer.class.getName(), Level.CONFIG,
-					"stopped IuHttpServer [host=" + host + ", port=8780, backlog=0, stopDelay=PT15S, closed=true]");
-
-			try (final var mockIuHttpListener = mockStatic(IuHttpListener.class)) {
-				mockIuHttpListener.when(() -> IuHttpListener.create(new InetSocketAddress(host, 8780), 0, 15))
-						.thenReturn(listener);
-				final var timer = new Timer();
-				try {
-					timer.schedule(new TimerTask() {
-						@Override
-						public void run() {
-							assertDoesNotThrow(server::close);
-						}
-					}, 250L);
-					assertDoesNotThrow(server::run);
-				} finally {
-					timer.cancel();
-				}
->>>>>>> d690d091
 			}
 		}
 
