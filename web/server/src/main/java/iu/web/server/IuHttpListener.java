--- conflicted
+++ resolved
@@ -3,7 +3,6 @@
 import java.io.IOException;
 import java.net.HttpURLConnection;
 import java.net.InetSocketAddress;
-<<<<<<< HEAD
 import java.net.URI;
 import java.util.ArrayDeque;
 import java.util.HashSet;
@@ -22,7 +21,6 @@
 import edu.iu.IuException;
 import edu.iu.logging.IuLogContext;
 import edu.iu.web.IuWebContext;
-=======
 import java.net.URL;
 import java.net.URLConnection;
 import java.nio.file.DirectoryStream;
@@ -44,7 +42,6 @@
 import edu.iu.IuException;
 import edu.iu.IuStream;
 import edu.iu.UnsafeFunction;
->>>>>>> d690d091
 
 /**
  * {@link HttpServer} configuration wrapper.
@@ -104,7 +101,6 @@
 	public static IuHttpListener create(URI externalUri, InetSocketAddress localAddress, Authenticator authenticator,
 			Iterable<IuWebContext> iuWebContext, int threads, int backlog, int stopDelay) throws IOException {
 		final var server = HttpServer.create(localAddress, backlog);
-<<<<<<< HEAD
 
 		final Set<String> used = new HashSet<>();
 		final Queue<IuWebContext> webContexts = new ArrayDeque<>();
@@ -169,9 +165,8 @@
 			}
 		};
 
-		server.setExecutor(exec);
-=======
-		server.createContext("/", HttpHandlers.handleOrElse((req) -> {
+ 		// TODO: convert to component
+		server.createContext("/staticpoc", HttpHandlers.handleOrElse((req) -> {
 			if (!req.getRequestMethod().equals("GET")) {
 				LOG.warning("files context method not allowed: " + req.getRequestMethod());
 				return false;
@@ -221,8 +216,8 @@
 			// TODO: fallback handler
 			LOG.info("files context fallback. request URI: " + exchange.getRequestURI().toString());
 		}));
-		server.setExecutor(null); // creates a default executor
->>>>>>> d690d091
+
+		server.setExecutor(exec);
 		server.start();
 
 		final var listener = new IuHttpListener(server, stopDelay);
