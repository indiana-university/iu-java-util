--- conflicted
+++ resolved
@@ -49,15 +49,14 @@
 			<scope>test</scope>
 		</dependency>
 		<dependency>
-<<<<<<< HEAD
 			<groupId>${project.groupId}</groupId>
 			<artifactId>iu-java-type-base</artifactId>
 			<version>${project.version}</version>
-=======
-            <groupId>edu.iu.util</groupId>
-            <artifactId>iu-java-web-teststatic</artifactId>
-            <version>${project.version}</version>
->>>>>>> d690d091
+		</dependency>
+		<dependency>
+			<groupId>${project.groupId}</groupId>
+      <artifactId>iu-java-web-teststatic</artifactId>
+      <version>${project.version}</version>
 			<scope>test</scope>
 		</dependency>
 	</dependencies>
