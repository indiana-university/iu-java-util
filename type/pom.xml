--- conflicted
+++ resolved
@@ -29,15 +29,10 @@
 				<module>testlegacyweb</module>
 				<module>testweb</module>
 				<module>testresources</module>
-<<<<<<< HEAD
-				<module>module</module>
-				<module>bundle</module>
-=======
 				<module>base</module>
 				<module>impl</module>
 				<module>bundle</module>
 				<module>loader</module>
->>>>>>> e80746e7
 			</modules>
 		</profile>
 	</profiles>
