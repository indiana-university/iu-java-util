/*
 * Copyright © 2025 Indiana University
 * All rights reserved.
 *
 * BSD 3-Clause License
 *
 * Redistribution and use in source and binary forms, with or without
 * modification, are permitted provided that the following conditions are met:
 * 
 * - Redistributions of source code must retain the above copyright notice, this
 *   list of conditions and the following disclaimer.
 * 
 * - Redistributions in binary form must reproduce the above copyright notice,
 *   this list of conditions and the following disclaimer in the documentation
 *   and/or other materials provided with the distribution.
 * 
 * - Neither the name of the copyright holder nor the names of its
 *   contributors may be used to endorse or promote products derived from
 *   this software without specific prior written permission.
 * 
 * THIS SOFTWARE IS PROVIDED BY THE COPYRIGHT HOLDERS AND CONTRIBUTORS "AS IS"
 * AND ANY EXPRESS OR IMPLIED WARRANTIES, INCLUDING, BUT NOT LIMITED TO, THE
 * IMPLIED WARRANTIES OF MERCHANTABILITY AND FITNESS FOR A PARTICULAR PURPOSE ARE
 * DISCLAIMED. IN NO EVENT SHALL THE COPYRIGHT HOLDER OR CONTRIBUTORS BE LIABLE
 * FOR ANY DIRECT, INDIRECT, INCIDENTAL, SPECIAL, EXEMPLARY, OR CONSEQUENTIAL
 * DAMAGES (INCLUDING, BUT NOT LIMITED TO, PROCUREMENT OF SUBSTITUTE GOODS OR
 * SERVICES; LOSS OF USE, DATA, OR PROFITS; OR BUSINESS INTERRUPTION) HOWEVER
 * CAUSED AND ON ANY THEORY OF LIABILITY, WHETHER IN CONTRACT, STRICT LIABILITY,
 * OR TORT (INCLUDING NEGLIGENCE OR OTHERWISE) ARISING IN ANY WAY OUT OF THE USE
 * OF THIS SOFTWARE, EVEN IF ADVISED OF THE POSSIBILITY OF SUCH DAMAGE.
 */
<<<<<<< HEAD
package edu.iu.type.base;

import edu.iu.IuObject;

/**
 * Prevents delegation to classes unrelated to the base platform.
 * 
 * <p>
 * Always allows delegation for class names for which
 * {@link IuObject#isPlatformName(String)} returns true, <em>except</em> those
 * starting with {@code javax.} or {@code jakarta.}. <em>Optionally</em> allows
 * delegation to additional packages, including {@code javax.} and
 * {@code jakarta.} packages. Allowed packages are explicit: i.e., allowing
 * access to {@code edu.iu} doesn't allow access to {@code edu.iu.type}.
 * </p>
 */
public class FilteringClassLoader extends ClassLoader {

	private final Iterable<String> allowedPackages;

	/**
	 * Constructor.
	 * 
	 * @param allowedPackages list of additional packages visible to the parent
	 *                        loader to allow delegation to
	 * @param parent          {@link ClassLoader} for parent delegation
	 */
	public FilteringClassLoader(Iterable<String> allowedPackages, ClassLoader parent) {
		super(parent);
		this.allowedPackages = allowedPackages;
	}

	@Override
	protected Class<?> loadClass(String name, boolean resolve) throws ClassNotFoundException {
		var match = !name.startsWith("jakarta.") && //
				IuObject.isPlatformName(name);

		if (!match)
			for (final var allowedPackage : allowedPackages) {
				if (!name.startsWith(allowedPackage))
					continue;

				final var length = allowedPackage.length();
				final var lastDot = name.lastIndexOf('.');
				if (length == lastDot) {
					match = true;
					break;
				}
			}

		if (match)
			return super.loadClass(name, resolve);
		else
			throw new ClassNotFoundException(name);
	}

}
=======
package edu.iu.type.base;

import edu.iu.IuObject;

/**
 * Prevents delegation to classes unrelated to the base platform.
 * 
 * <p>
 * Always allows delegation for class names for which
 * {@link IuObject#isPlatformName(String)} returns true, <em>except</em> those
 * starting with {@code javax.} or {@code jakarta.}. <em>Optionally</em> allows
 * delegation to additional packages, including {@code javax.} and
 * {@code jakarta.} packages. Allowed packages are explicit: i.e., allowing
 * access to {@code edu.iu} doesn't allow access to {@code edu.iu.type}.
 * </p>
 */
public class FilteringClassLoader extends ClassLoader {

	private final Iterable<String> allowedPackages;

	/**
	 * Constructor.
	 * 
	 * @param allowedPackages list of additional packages visible to the parent
	 *                        loader to allow delegation to
	 * @param parent          {@link ClassLoader} for parent delegation
	 */
	public FilteringClassLoader(Iterable<String> allowedPackages, ClassLoader parent) {
		super(parent);
		this.allowedPackages = allowedPackages;
	}

	@Override
	protected Class<?> loadClass(String name, boolean resolve) throws ClassNotFoundException {
		var match = !name.startsWith("jakarta.") && //
				IuObject.isPlatformName(name);

		if (!match)
			for (final var allowedPackage : allowedPackages) {
				if (!name.startsWith(allowedPackage))
					continue;

				final var length = allowedPackage.length();
				final var lastDot = name.lastIndexOf('.');
				if (length == lastDot) {
					match = true;
					break;
				}
			}

		if (match)
			return super.loadClass(name, resolve);
		else
			throw new ClassNotFoundException(name);
	}

}
>>>>>>> 371828ef
<|MERGE_RESOLUTION|>--- conflicted
+++ resolved
@@ -29,7 +29,6 @@
  * OR TORT (INCLUDING NEGLIGENCE OR OTHERWISE) ARISING IN ANY WAY OUT OF THE USE
  * OF THIS SOFTWARE, EVEN IF ADVISED OF THE POSSIBILITY OF SUCH DAMAGE.
  */
-<<<<<<< HEAD
 package edu.iu.type.base;
 
 import edu.iu.IuObject;
@@ -86,63 +85,4 @@
 			throw new ClassNotFoundException(name);
 	}
 
-}
-=======
-package edu.iu.type.base;
-
-import edu.iu.IuObject;
-
-/**
- * Prevents delegation to classes unrelated to the base platform.
- * 
- * <p>
- * Always allows delegation for class names for which
- * {@link IuObject#isPlatformName(String)} returns true, <em>except</em> those
- * starting with {@code javax.} or {@code jakarta.}. <em>Optionally</em> allows
- * delegation to additional packages, including {@code javax.} and
- * {@code jakarta.} packages. Allowed packages are explicit: i.e., allowing
- * access to {@code edu.iu} doesn't allow access to {@code edu.iu.type}.
- * </p>
- */
-public class FilteringClassLoader extends ClassLoader {
-
-	private final Iterable<String> allowedPackages;
-
-	/**
-	 * Constructor.
-	 * 
-	 * @param allowedPackages list of additional packages visible to the parent
-	 *                        loader to allow delegation to
-	 * @param parent          {@link ClassLoader} for parent delegation
-	 */
-	public FilteringClassLoader(Iterable<String> allowedPackages, ClassLoader parent) {
-		super(parent);
-		this.allowedPackages = allowedPackages;
-	}
-
-	@Override
-	protected Class<?> loadClass(String name, boolean resolve) throws ClassNotFoundException {
-		var match = !name.startsWith("jakarta.") && //
-				IuObject.isPlatformName(name);
-
-		if (!match)
-			for (final var allowedPackage : allowedPackages) {
-				if (!name.startsWith(allowedPackage))
-					continue;
-
-				final var length = allowedPackage.length();
-				final var lastDot = name.lastIndexOf('.');
-				if (length == lastDot) {
-					match = true;
-					break;
-				}
-			}
-
-		if (match)
-			return super.loadClass(name, resolve);
-		else
-			throw new ClassNotFoundException(name);
-	}
-
-}
->>>>>>> 371828ef
+}