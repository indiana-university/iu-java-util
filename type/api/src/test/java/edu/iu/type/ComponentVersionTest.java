--- conflicted
+++ resolved
@@ -33,10 +33,7 @@
 
 import static org.junit.jupiter.api.Assertions.assertEquals;
 import static org.junit.jupiter.api.Assertions.assertFalse;
-<<<<<<< HEAD
-=======
 import static org.junit.jupiter.api.Assertions.assertNotEquals;
->>>>>>> f8531f30
 import static org.junit.jupiter.api.Assertions.assertNull;
 import static org.junit.jupiter.api.Assertions.assertSame;
 import static org.junit.jupiter.api.Assertions.assertThrows;
@@ -50,8 +47,6 @@
 @SuppressWarnings("javadoc")
 public class ComponentVersionTest {
 
-<<<<<<< HEAD
-=======
 	private IuComponentVersion createVersion(String name, String impl, int major, int minor) {
 		return new IuComponentVersion() {
 			@Override
@@ -76,7 +71,6 @@
 		};
 	}
 
->>>>>>> f8531f30
 	@Test
 	public void testSpecMeetsSpec() {
 		var version = IuTest.mockWithDefaults(IuComponentVersion.class);
@@ -255,41 +249,13 @@
 
 	@Test
 	public void testSpecVersion() {
-<<<<<<< HEAD
-		var version = new IuComponentVersion() {
-			@Override
-			public String name() {
-				return "a";
-			}
-
-			@Override
-			public int major() {
-				return 1;
-			}
-			
-			@Override
-			public int minor() {
-				return 2;
-			}
-
-			@Override
-			public String implementationVersion() {
-				return "1.2.3";
-			}
-		};
-
-=======
 		var version = createVersion("a", "1.2.3", 1, 2);
->>>>>>> f8531f30
 		var specVersion = version.specificationVersion();
 		assertEquals("a", specVersion.name());
 		assertNull(specVersion.implementationVersion());
 		assertEquals(1, specVersion.major());
 		assertEquals(2, specVersion.minor());
 		assertSame(specVersion, specVersion.specificationVersion());
-<<<<<<< HEAD
-	}
-=======
 		assertEquals(specVersion, specVersion.specificationVersion());
 		assertEquals(specVersion, version.specificationVersion());
 		assertNotEquals(specVersion, null);
@@ -302,5 +268,4 @@
 		assertEquals("a-1.2+", version.specificationVersion().toString());
 	}
 
->>>>>>> f8531f30
 }