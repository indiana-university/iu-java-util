<?xml version="1.0" encoding="UTF-8"?>
<project xmlns="http://maven.apache.org/POM/4.0.0" xmlns:xsi="http://www.w3.org/2001/XMLSchema-instance" xsi:schemaLocation="http://maven.apache.org/POM/4.0.0 http://maven.apache.org/maven-v4_0_0.xsd">
	<modelVersion>4.0.0</modelVersion>
	
	<parent>
		<groupId>edu.iu.util</groupId>
		<artifactId>iu-java-type-parent</artifactId>
		<version>7.0.0-SNAPSHOT</version>
	</parent>
	
	<artifactId>iu-java-type</artifactId>
	<name>IU Type Introspection Module</name>

	<dependencies>
		<dependency>
			<groupId>${project.groupId}</groupId>
<<<<<<< HEAD
=======
			<artifactId>iu-java-base</artifactId>
			<version>${project.version}</version>
		</dependency>
		<dependency>
			<groupId>${project.groupId}</groupId>
>>>>>>> 325d664b
			<artifactId>iu-java-type-api</artifactId>
			<version>${project.version}</version>
		</dependency>
		<dependency>
			<groupId>jakarta.annotation</groupId>
			<artifactId>jakarta.annotation-api</artifactId>
			<version>${jakarta.annotation-api.version}</version>
		</dependency>
		<dependency>
			<groupId>jakarta.interceptor</groupId>
			<artifactId>jakarta.interceptor-api</artifactId>
			<version>${jakarta.interceptor-api.version}</version>
		</dependency>
		<dependency>
			<groupId>jakarta.json</groupId>
			<artifactId>jakarta.json-api</artifactId>
			<version>${jakarta.json-api.version}</version>
		</dependency>
		<dependency>
			<groupId>jakarta.json.bind</groupId>
			<artifactId>jakarta.json.bind-api</artifactId>
			<version>${jakarta.json.bind-api.version}</version>
		</dependency>
		<dependency>
			<groupId>org.eclipse.parsson</groupId>
			<artifactId>parsson</artifactId>
			<version>${parsson.version}</version>
			<scope>runtime</scope>
		</dependency>
<<<<<<< HEAD
=======
		<dependency>
			<groupId>${project.groupId}</groupId>
			<artifactId>iu-java-test</artifactId>
			<version>${project.version}</version>
			<scope>test</scope>
		</dependency>
>>>>>>> 325d664b
	</dependencies>

</project>
<|MERGE_RESOLUTION|>--- conflicted
+++ resolved
@@ -1,65 +1,59 @@
-<?xml version="1.0" encoding="UTF-8"?>
-<project xmlns="http://maven.apache.org/POM/4.0.0" xmlns:xsi="http://www.w3.org/2001/XMLSchema-instance" xsi:schemaLocation="http://maven.apache.org/POM/4.0.0 http://maven.apache.org/maven-v4_0_0.xsd">
-	<modelVersion>4.0.0</modelVersion>
-	
-	<parent>
-		<groupId>edu.iu.util</groupId>
-		<artifactId>iu-java-type-parent</artifactId>
-		<version>7.0.0-SNAPSHOT</version>
-	</parent>
-	
-	<artifactId>iu-java-type</artifactId>
-	<name>IU Type Introspection Module</name>
-
-	<dependencies>
-		<dependency>
-			<groupId>${project.groupId}</groupId>
-<<<<<<< HEAD
-=======
-			<artifactId>iu-java-base</artifactId>
-			<version>${project.version}</version>
-		</dependency>
-		<dependency>
-			<groupId>${project.groupId}</groupId>
->>>>>>> 325d664b
-			<artifactId>iu-java-type-api</artifactId>
-			<version>${project.version}</version>
-		</dependency>
-		<dependency>
-			<groupId>jakarta.annotation</groupId>
-			<artifactId>jakarta.annotation-api</artifactId>
-			<version>${jakarta.annotation-api.version}</version>
-		</dependency>
-		<dependency>
-			<groupId>jakarta.interceptor</groupId>
-			<artifactId>jakarta.interceptor-api</artifactId>
-			<version>${jakarta.interceptor-api.version}</version>
-		</dependency>
-		<dependency>
-			<groupId>jakarta.json</groupId>
-			<artifactId>jakarta.json-api</artifactId>
-			<version>${jakarta.json-api.version}</version>
-		</dependency>
-		<dependency>
-			<groupId>jakarta.json.bind</groupId>
-			<artifactId>jakarta.json.bind-api</artifactId>
-			<version>${jakarta.json.bind-api.version}</version>
-		</dependency>
-		<dependency>
-			<groupId>org.eclipse.parsson</groupId>
-			<artifactId>parsson</artifactId>
-			<version>${parsson.version}</version>
-			<scope>runtime</scope>
-		</dependency>
-<<<<<<< HEAD
-=======
-		<dependency>
-			<groupId>${project.groupId}</groupId>
-			<artifactId>iu-java-test</artifactId>
-			<version>${project.version}</version>
-			<scope>test</scope>
-		</dependency>
->>>>>>> 325d664b
-	</dependencies>
-
-</project>
+<?xml version="1.0" encoding="UTF-8"?>
+<project xmlns="http://maven.apache.org/POM/4.0.0" xmlns:xsi="http://www.w3.org/2001/XMLSchema-instance" xsi:schemaLocation="http://maven.apache.org/POM/4.0.0 http://maven.apache.org/maven-v4_0_0.xsd">
+	<modelVersion>4.0.0</modelVersion>
+	
+	<parent>
+		<groupId>edu.iu.util</groupId>
+		<artifactId>iu-java-type-parent</artifactId>
+		<version>7.0.0-SNAPSHOT</version>
+	</parent>
+	
+	<artifactId>iu-java-type</artifactId>
+	<name>IU Type Introspection Module</name>
+
+	<dependencies>
+		<dependency>
+			<groupId>${project.groupId}</groupId>
+			<artifactId>iu-java-base</artifactId>
+			<version>${project.version}</version>
+		</dependency>
+		<dependency>
+			<groupId>${project.groupId}</groupId>
+			<artifactId>iu-java-type-api</artifactId>
+			<version>${project.version}</version>
+		</dependency>
+		<dependency>
+			<groupId>jakarta.annotation</groupId>
+			<artifactId>jakarta.annotation-api</artifactId>
+			<version>${jakarta.annotation-api.version}</version>
+		</dependency>
+		<dependency>
+			<groupId>jakarta.interceptor</groupId>
+			<artifactId>jakarta.interceptor-api</artifactId>
+			<version>${jakarta.interceptor-api.version}</version>
+		</dependency>
+		<dependency>
+			<groupId>jakarta.json</groupId>
+			<artifactId>jakarta.json-api</artifactId>
+			<version>${jakarta.json-api.version}</version>
+		</dependency>
+		<dependency>
+			<groupId>jakarta.json.bind</groupId>
+			<artifactId>jakarta.json.bind-api</artifactId>
+			<version>${jakarta.json.bind-api.version}</version>
+		</dependency>
+		<dependency>
+			<groupId>org.eclipse.parsson</groupId>
+			<artifactId>parsson</artifactId>
+			<version>${parsson.version}</version>
+			<scope>runtime</scope>
+		</dependency>
+		<dependency>
+			<groupId>${project.groupId}</groupId>
+			<artifactId>iu-java-test</artifactId>
+			<version>${project.version}</version>
+			<scope>test</scope>
+		</dependency>
+	</dependencies>
+
+</project>