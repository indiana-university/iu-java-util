--- conflicted
+++ resolved
@@ -33,11 +33,6 @@
 
 import java.lang.reflect.Modifier;
 import java.lang.reflect.Type;
-<<<<<<< HEAD
-import java.util.Map;
-import java.util.Set;
-=======
->>>>>>> 32894df8
 
 import iu.type.TypeFactory;
 
@@ -147,22 +142,14 @@
 	 * 
 	 * @return enclosed types
 	 */
-<<<<<<< HEAD
-	Set<IuType<?>> enclosedTypes();
-=======
 	Iterable<IuType<?>> enclosedTypes();
->>>>>>> 32894df8
 
 	/**
 	 * Gets all constructors defined by this type.
 	 * 
 	 * @return constructors
 	 */
-<<<<<<< HEAD
-	Set<IuConstructor> constructors();
-=======
 	Iterable<IuConstructor<T>> constructors();
->>>>>>> 32894df8
 
 	/**
 	 * Gets a constructor defined by this type.
@@ -170,11 +157,7 @@
 	 * @param parameterTypes parameter types
 	 * @return constructor
 	 */
-<<<<<<< HEAD
-	IuConstructor constructors(Type... parameterTypes);
-=======
 	IuConstructor<T> constructors(Type... parameterTypes);
->>>>>>> 32894df8
 
 	/**
 	 * Gets a constructor declared by this type.
@@ -182,24 +165,14 @@
 	 * @param parameterTypes parameter types
 	 * @return constructor
 	 */
-<<<<<<< HEAD
-	IuConstructor constructor(IuType<?>... parameterTypes);
-=======
 	IuConstructor<T> constructor(IuType<?>... parameterTypes);
->>>>>>> 32894df8
 
 	/**
 	 * Gets all fields defined by this type.
 	 * 
-<<<<<<< HEAD
 	 * @return fields
 	 */
-	Map<String, IuField<T>> fields();
-=======
-	 * @return fields by name
-	 */
 	Iterable<IuField<T>> fields();
->>>>>>> 32894df8
 
 	/**
 	 * Gets a field declared by this type.
@@ -210,8 +183,6 @@
 	IuField<?> field(String name);
 
 	/**
-<<<<<<< HEAD
-=======
 	 * Gets all properties defined by this type.
 	 * 
 	 * @return properties by name
@@ -227,16 +198,11 @@
 	IuProperty<?> property(String name);
 
 	/**
->>>>>>> 32894df8
 	 * Gets all methods defined by this type.
 	 * 
 	 * @return methods
 	 */
-<<<<<<< HEAD
-	Set<IuMethod> methods();
-=======
 	Iterable<IuMethod<?>> methods();
->>>>>>> 32894df8
 
 	/**
 	 * Gets a method defined by this type.
@@ -245,11 +211,7 @@
 	 * @param parameterTypes parameter types
 	 * @return method
 	 */
-<<<<<<< HEAD
-	IuMethod methods(String name, Type... parameterTypes);
-=======
 	IuMethod<?> methods(String name, Type... parameterTypes);
->>>>>>> 32894df8
 
 	/**
 	 * Gets a method declared by this type.
@@ -258,11 +220,7 @@
 	 * @param parameterTypes parameter types
 	 * @return method
 	 */
-<<<<<<< HEAD
-	IuMethod method(String name, IuType<?>... parameterTypes);
-=======
 	IuMethod<?> method(String name, IuType<?>... parameterTypes);
->>>>>>> 32894df8
 
 	/**
 	 * Get the resolved base class.
