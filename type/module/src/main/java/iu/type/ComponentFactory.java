--- conflicted
+++ resolved
@@ -33,13 +33,6 @@
 
 import java.io.IOException;
 import java.io.InputStream;
-<<<<<<< HEAD
-import java.util.ArrayDeque;
-import java.util.LinkedHashSet;
-import java.util.Queue;
-import java.util.Set;
-
-=======
 import java.lang.module.Configuration;
 import java.lang.module.ModuleFinder;
 import java.net.URL;
@@ -51,7 +44,6 @@
 import java.util.stream.Collectors;
 
 import edu.iu.IuException;
->>>>>>> 325d664b
 import edu.iu.type.IuComponent;
 
 final class ComponentFactory {
@@ -59,45 +51,6 @@
 	private ComponentFactory() {
 	}
 
-<<<<<<< HEAD
-	static IuComponent createFromSourceQueue(Queue<ArchiveSource> sources) throws IOException {
-		Queue<ComponentArchive> archives = new ArrayDeque<>();
-		Set<ComponentArchive> dependencyArchives = new LinkedHashSet<>();
-//		Set<ComponentDependency> unmetDependencies = new LinkedHashSet<>();
-
-		while (!sources.isEmpty()) {
-			try (var source = sources.poll()) {
-
-//				for (var sourceDependency : source.dependencies())
-//					if (!sourceDependency.isMetBy(dependencyArchives))
-//						unmetDependencies.add(sourceDependency);
-
-				var archive = ComponentArchive.from(source);
-//
-//				var archiveDependencyReference = ComponentDependency.from(archive);
-//				if (dependencyArchives.containsKey(archiveDependencyReference))
-//					throw new IllegalArgumentException("Dependency " + archiveDependencyReference
-//							+ " was already provided by " + dependencyArchives.get(archiveDependencyReference));
-//				else
-//					dependencyArchives.put(archiveDependencyReference, archive);
-//
-//				unmetDependencies.remove(archiveDependencyReference);
-				archives.offer(archive);
-
-				for (var bundledDependency : archive.bundledDependencies())
-					sources.offer(bundledDependency);
-			}
-		}
-
-//		if (!unmetDependencies.isEmpty())
-//			throw new IllegalArgumentException("Not all depdendencies were met, missing " + unmetDependencies);
-
-		// TODO Auto-generated method stub
-		throw new UnsupportedOperationException("TODO");
-	}
-
-	static IuComponent createComponent(InputStream componentArchiveSource,
-=======
 	static IuComponent createModular(Component parent, Queue<ComponentArchive> archives) {
 		var path = new Path[archives.size()];
 		{
@@ -223,7 +176,6 @@
 	}
 
 	static IuComponent createComponent(Component parent, InputStream componentArchiveSource,
->>>>>>> 325d664b
 			InputStream... providedDependencyArchiveSources) throws IOException {
 
 		Queue<ArchiveSource> sources = new ArrayDeque<>();
@@ -233,11 +185,7 @@
 			for (var providedDependencyArchiveSource : providedDependencyArchiveSources)
 				sources.offer(new ArchiveSource(providedDependencyArchiveSource));
 
-<<<<<<< HEAD
-			return createFromSourceQueue(sources);
-=======
 			return createFromSourceQueue(parent, sources);
->>>>>>> 325d664b
 
 		} catch (IOException | RuntimeException | Error e) {
 			thrown = e;
@@ -254,585 +202,8 @@
 						thrown.addSuppressed(e);
 				}
 			if (!throwing && thrown != null)
-<<<<<<< HEAD
-				if (thrown instanceof IOException)
-					throw (IOException) thrown;
-				else if (thrown instanceof RuntimeException)
-					throw (RuntimeException) thrown;
-				else
-					throw (Error) thrown;
-		}
-	}
-
-}
-
-//private static final byte[] B0 = new byte[0];
-//
-//private static Path checkModule(Path pathElement) {
-//	byte[] buf = new byte[16384];
-//	try {
-//		return TemporaryFile.init(target -> {
-//			var hasPomProperties = false;
-//			var hasModuleInfo = false;
-//
-//			try ( //
-//					var in = Files.newInputStream(pathElement); //
-//					var inJar = new JarInputStream(in); //
-//					var out = Files.newOutputStream(target); //
-//					var outJar = new JarOutputStream(out)) {
-//				if (inJar.getManifest() == null)
-//					throw new IllegalArgumentException("Module path entry must include a manifest");
-//
-//				int r;
-//				JarEntry entry;
-//				while ((entry = inJar.getNextJarEntry()) != null) {
-//					var name = entry.getName();
-//					checkForEnterpriseOrResourceAdapterArchive("Module path entry", name);
-//
-//					if (name.startsWith("WEB-INF/"))
-//						throw new IllegalArgumentException("Module path entry must not be a web archive");
-//					if (name.equals("META-INF/iu.properties"))
-//						throw new IllegalArgumentException(
-//								"Module path entry must not define META-INF/iu.properties");
-//					if (isEmbeddedLib(name))
-//						throw new IllegalArgumentException("Module path entry must not include embedded libraries");
-//
-//					if (name.startsWith("META-INF/maven/")) {
-//						if (name.endsWith("/pom.properties")) {
-//							if (hasPomProperties)
-//								throw new IllegalArgumentException(
-//										"Module path entry must not be a shaded (uber-)jar");
-//							hasPomProperties = true;
-//						}
-//						continue;
-//					}
-//
-//					if (name.equals("module-info.class"))
-//						hasModuleInfo = true;
-//
-//					JarEntry outEntry = new JarEntry(name);
-//					outJar.putNextEntry(outEntry);
-//					while ((r = inJar.read(buf, 0, buf.length)) > 0)
-//						outJar.write(buf, 0, r);
-//					outJar.flush();
-//					outJar.closeEntry();
-//					inJar.closeEntry();
-//				}
-//			}
-//
-//			if (!hasPomProperties)
-//				throw new IllegalArgumentException("Module path entry must include Maven properties");
-//			if (!hasModuleInfo)
-//				throw new IllegalArgumentException("Module path entry must include a module descriptor");
-//
-//			return target;
-//		});
-//	} catch (IOException e) {
-//		throw new IllegalArgumentException("Invalid or unreadable module path entry", e);
-//	}
-//}
-//
-//private static IuComponent newModuleJarComponent(Component parent, Manifest manifest, Set<String> classNames,
-//		Properties pomProperties, Properties typeProperties, Path... path) {
-//	if (parent != null && parent.controller() == null)
-//		throw new IllegalArgumentException("Modular component must not extend a legacy component");
-//
-//	Queue<Path> checkedPath = new ArrayDeque<>();
-//	checkedPath.add(path[0]); // checked by newComponent()
-//	for (int i = 1; i < path.length; i++)
-//		checkedPath.offer(checkModule(path[i]));
-//	Path[] modulePath = checkedPath.toArray(new Path[checkedPath.size()]);
-//
-//	Map<String, String> openPackagesToModuleName = new LinkedHashMap<>();
-//	Set<String> moduleNames = new LinkedHashSet<>();
-//	Consumer<ModuleDescriptor> mapModuleDescriptor = descriptor -> {
-//		var moduleName = descriptor.name();
-//		moduleNames.add(moduleName);
-//		for (var packageName : descriptor.packages())
-//			openPackagesToModuleName.put(packageName, moduleName);
-//	};
-//
-//	var moduleFinder = new ComponentModuleFinder(modulePath);
-//	try {
-//		var moduleIterator = moduleFinder.findAll().iterator();
-//		var componentModuleDescriptor = moduleIterator.next().descriptor();
-//		mapModuleDescriptor.accept(componentModuleDescriptor);
-//
-//		while (moduleIterator.hasNext()) {
-//			var ref = moduleIterator.next();
-//			var descriptor = ref.descriptor();
-//			mapModuleDescriptor.accept(descriptor);
-//			moduleNames.add(descriptor.name());
-//		}
-//
-//		ClassLoader parentClassLoader;
-//		ModuleLayer parentModuleLayer;
-//		if (parent == null) {
-//			parentClassLoader = null;
-//			parentModuleLayer = ModuleLayer.boot();
-//		} else {
-//			parentClassLoader = parent.classLoader();
-//			parentModuleLayer = parent.controller().layer();
-//		}
-//
-//		var configuration = Configuration.resolveAndBind( //
-//				moduleFinder, List.of(parentModuleLayer.configuration()), ModuleFinder.of(), moduleNames);
-//
-//		var controller = ModuleLayer.defineModulesWithOneLoader(configuration, List.of(parentModuleLayer),
-//				parentClassLoader);
-//
-//		return new Component(parent, moduleFinder, controller, pomProperties.getProperty("artifactId"),
-//				pomProperties.getProperty("version"), typeProperties == null ? new Properties() : typeProperties,
-//				controller.layer().findLoader(moduleNames.iterator().next()), classNames, checkedPath);
-//	} catch (RuntimeException | Error e) {
-//		try {
-//			moduleFinder.close();
-//		} catch (Throwable e2) {
-//			e.addSuppressed(e2);
-//		}
-//		throw e;
-//	}
-//}
-//
-//private static URL checkEmbeddedLib(byte[] rawArchive, Set<String> classNames) throws IOException {
-//	int r;
-//	return TemporaryFile.init(embeddedLib -> {
-//		try ( //
-//				var jar = new JarInputStream(new ByteArrayInputStream(rawArchive)); //
-//				var out = Files.newOutputStream(embeddedLib); //
-//				var outJar = new JarOutputStream(out)) {
-//			if (jar.getManifest() == null)
-//				throw new IllegalArgumentException("Embedded library archive must include a manifest");
-//
-//		}
-////
-////			JarEntry entry;
-////			while ((entry = jar.getNextJarEntry()) != null) {
-////				var name = entry.getName();
-////				checkForEnterpriseOrResourceAdapterArchive("Component", name);
-////
-////				if (name.startsWith("META-INF/maven/")) {
-////					if (name.endsWith("/pom.properties")) {
-////						if (pomProperties != null)
-////							throw new IllegalArgumentException("Component must not be a shaded (uber-)jar");
-////						pomProperties = new Properties();
-////						pomProperties.load(jar);
-////						jar.closeEntry();
-////					}
-////					continue;
-////				}
-////
-////				if (name.startsWith("WEB-INF/")) {
-////					if (!nonEnclosedClasses.isEmpty())
-////						throw new IllegalArgumentException(
-////								"Web archive must not define classes outside WEB-INF/classes/");
-////
-////					if (!embeddedLibs.isEmpty())
-////						throw new IllegalArgumentException(
-////								"Web archive must not define embedded libraries outside WEB-INF/lib/");
-////
-////					if (typeProperties != null)
-////						throw new IllegalArgumentException(
-////								"Web archive must define META-INF/iu-type.properties as WEB-INF/classes/META-INF/iu-type.properties");
-////
-////					if (iuProperties != null)
-////						throw new IllegalArgumentException(
-////								"Web archive must define META-INF/iu.properties as WEB-INF/classes/META-INF/iu.properties");
-////
-////					isWeb = true;
-////				}
-////
-////				if (name.equals("WEB-INF/classes/META-INF/iu-type.properties") //
-////						|| name.equals("META-INF/iu-type.properties")) {
-////					if (isWeb && name.startsWith("META-INF/"))
-////						throw new IllegalArgumentException(
-////								"Web archive must define META-INF/iu-type.properties as WEB-INF/classes/META-INF/iu-type.properties");
-////					typeProperties = new Properties();
-////					typeProperties.load(jar);
-////					jar.closeEntry();
-////					continue;
-////				}
-////
-////				if (name.equals("WEB-INF/classes/META-INF/iu.properties") //
-////						|| name.equals("META-INF/iu.properties")) {
-////					if (isModule)
-////						throw new IllegalArgumentException(
-////								"Modular component must not define META-INF/iu.properties");
-////					if (isWeb && name.startsWith("META-INF/"))
-////						throw new IllegalArgumentException(
-////								"Web archive must define META-INF/iu.properties as WEB-INF/classes/META-INF/iu.properties");
-////
-////					iuProperties = new Properties();
-////					iuProperties.load(jar);
-////					jar.closeEntry();
-////					continue;
-////				}
-////
-////				if (isEmbeddedLib(name)) {
-////					if (name.startsWith("META-INF/"))
-////						if (isModule)
-////							throw new IllegalArgumentException(
-////									"Modular jar component must not include embedded libraries");
-////						else if (isWeb)
-////							throw new IllegalArgumentException(
-////									"Web archive must not define embedded libraries outside WEB-INF/lib/");
-////
-////					if (name.charAt(name.length() - 1) == '/')
-////						continue;
-////					if (!name.endsWith(".jar"))
-////						throw new IllegalArgumentException("Embedded library must be a Java Archive (jar) file");
-////
-////					ByteArrayOutputStream lib = new ByteArrayOutputStream();
-////					while ((r = jar.read(buf, 0, buf.length)) > 0)
-////						lib.write(buf, 0, r);
-////					jar.closeEntry();
-////
-////					embeddedLibs.put(name, lib.toByteArray());
-////					continue;
-////				}
-////
-////				if (name.endsWith(".class")) {
-////					String resourceName;
-////					if (isWeb)
-////						if (name.startsWith("WEB-INF/classes/"))
-////							resourceName = name.substring(16);
-////						else
-////							throw new IllegalArgumentException(
-////									"Web archive must not define classes outside WEB-INF/classes/");
-////					else {
-////						resourceName = name;
-////
-////						if (webResources != null) {
-////							for (var resourceEntry : webResources.entrySet()) {
-////								var key = resourceEntry.getKey();
-////								JarEntry outEntry = new JarEntry(key);
-////								outJar.putNextEntry(outEntry);
-////								if (key.charAt(key.length() - 1) != '/') {
-////									outJar.write(resourceEntry.getValue());
-////									outJar.flush();
-////									outJar.closeEntry();
-////								}
-////							}
-////							webResources = null;
-////						}
-////					}
-////
-////					if (resourceName.equals("module-info.class") && !isModule) {
-////						if (iuProperties != null)
-////							throw new IllegalArgumentException(
-////									"Modular component must not define META-INF/iu.properties");
-////
-////						if (!isWeb && !embeddedLibs.isEmpty())
-////							throw new IllegalArgumentException(
-////									"Modular jar component must not include embedded libraries");
-////
-////						isModule = true;
-////					} else if (!resourceName.endsWith("package-info.class") //
-////							&& resourceName.indexOf('$') == -1) // check for '$' skips enclosed classes
-////						nonEnclosedClasses.add(resourceName.substring(0, name.length() - 6).replace('/', '.'));
-////				}
-////
-////				if (webResources == null) {
-////					JarEntry outEntry = new JarEntry(name);
-////					outJar.putNextEntry(outEntry);
-////					if (name.charAt(name.length() - 1) != '/') {
-////						while ((r = jar.read(buf, 0, buf.length)) > 0)
-////							outJar.write(buf, 0, r);
-////						outJar.flush();
-////						outJar.closeEntry();
-////					}
-////					jar.closeEntry();
-////
-////				} else if (!name.startsWith("WEB-INF/classes/") //
-////						&& !name.startsWith("WEB-INF/lib/") //
-////						&& !name.equals("WEB-INF/web.xml")) {
-////
-////					if (name.charAt(name.length() - 1) != '/') {
-////						ByteArrayOutputStream resource = new ByteArrayOutputStream();
-////						while ((r = jar.read(buf, 0, buf.length)) > 0)
-////							resource.write(buf, 0, r);
-////						webResources.put(name, resource.toByteArray());
-////						jar.closeEntry();
-////					} else
-////						webResources.put(name, B0);
-////				}
-////
-////			}
-////		}
-////
-////		if (pomProperties == null)
-////			throw new IllegalArgumentException("Component must include Maven properties");
-////
-////		if (isWeb) {
-////			// TODO implementation stub
-////			throw new UnsupportedOperationException("TODO");
-////		}
-////
-////		if (isModule) {
-////			path[0] = componentArchive;
-////			return newModuleJarComponent(parent, manifest, nonEnclosedClasses, pomProperties, typeProperties, path);
-////		} //
-////		else if (iuProperties != null)
-////			return newLegacyJarComponent(parent, manifest, nonEnclosedClasses, embeddedLibs, pomProperties,
-////					iuProperties, componentArchive);
-////		else
-////			throw new IllegalArgumentException(
-////					"Component must include a module descriptor or META-INF/iu.properties");
-//
-//		return embeddedLib.toUri().toURL();
-//	});
-//}
-//
-//private static IuComponent newLegacyJarComponent(Component parent, Manifest manifest, Set<String> classNames,
-//		Map<String, byte[]> embeddedLibs, Properties pomProperties, Properties iuProperties, Path path) {
-//
-//	try {
-//		Queue<URL> lib = new ArrayDeque<>();
-//		lib.offer(path.toUri().toURL());
-//
-//		Set<String> endorsed = new LinkedHashSet<>();
-//		for (var embeddedLibEntry : embeddedLibs.entrySet())
-//			lib.offer(checkEmbeddedLib(embeddedLibEntry.getValue(),
-//					embeddedLibEntry.getKey().startsWith("META-INF/ejb/endorsed/") ? endorsed : null));
-//
-//	} catch (IOException e) {
-//		throw new IllegalArgumentException("Invalid legacy component archive", e);
-//	}
-//
-//	// TODO Auto-generated method stub
-//	throw new UnsupportedOperationException("TODO");
-//}
-//
-//private static boolean isEmbeddedLib(String name) {
-//	return name.startsWith("META-INF/lib/") // IU JEE 6 Runtime
-//			|| name.startsWith("META-INF/ejb/endorsed/") // IU JEE 6 EJB
-//			|| name.startsWith("META-INF/ejb/lib/") // IU JEE 6 EJB
-//			|| name.startsWith("WEB-INF/lib/");
-//}
-//
-//private static void checkForEnterpriseOrResourceAdapterArchive(String title, String name) {
-//	if (name.equals("META-INF/application.xml") //
-//			|| name.equals("META-INF/ra.xml") //
-//			|| (name.endsWith(".jar") && !isEmbeddedLib(name)) //
-//			|| name.endsWith(".war") //
-//			|| name.endsWith(".rar") //
-//			|| name.endsWith(".dll") //
-//			|| name.endsWith(".so"))
-//		throw new IllegalArgumentException(title
-//				+ " must not be defined by an Enterprise Application (ear) or Resource Adapter Archive (rar) file");
-//}
-//
-//static IuComponent newComponent(Component parent, Path... path) {
-//	if (path.length == 0)
-//		throw new IllegalArgumentException("Must provide a component archive");
-//
-//	byte[] buf = new byte[16384];
-//	try {
-//		return TemporaryFile.init(componentArchive -> {
-//			Manifest manifest = null;
-//			Set<String> nonEnclosedClasses = new LinkedHashSet<>();
-//			Map<String, byte[]> webResources = new LinkedHashMap<>();
-//			Map<String, byte[]> embeddedLibs = new LinkedHashMap<>();
-//			Properties pomProperties = null;
-//			Properties typeProperties = null;
-//			Properties iuProperties = null;
-//			var firstPathEntry = path[0];
-//			var isModule = false;
-//			var isWeb = false;
-//
-//			int r;
-//			try ( //
-//					var in = Files.newInputStream(firstPathEntry); //
-//					var jar = new JarInputStream(in); //
-//					var out = Files.newOutputStream(componentArchive); //
-//					var outJar = new JarOutputStream(out)) {
-//				manifest = jar.getManifest();
-//				if (manifest == null)
-//					throw new IllegalArgumentException("Component archive must include a manifest");
-//
-//				JarEntry entry;
-//				while ((entry = jar.getNextJarEntry()) != null) {
-//					var name = entry.getName();
-//					checkForEnterpriseOrResourceAdapterArchive("Component", name);
-//
-//					if (name.startsWith("META-INF/maven/")) {
-//						if (name.endsWith("/pom.properties")) {
-//							if (pomProperties != null)
-//								throw new IllegalArgumentException("Component must not be a shaded (uber-)jar");
-//							pomProperties = new Properties();
-//							pomProperties.load(jar);
-//							jar.closeEntry();
-//						}
-//						continue;
-//					}
-//
-//					if (name.startsWith("WEB-INF/")) {
-//						if (!nonEnclosedClasses.isEmpty())
-//							throw new IllegalArgumentException(
-//									"Web archive must not define classes outside WEB-INF/classes/");
-//
-//						if (!embeddedLibs.isEmpty())
-//							throw new IllegalArgumentException(
-//									"Web archive must not define embedded libraries outside WEB-INF/lib/");
-//
-//						if (typeProperties != null)
-//							throw new IllegalArgumentException(
-//									"Web archive must define META-INF/iu-type.properties as WEB-INF/classes/META-INF/iu-type.properties");
-//
-//						if (iuProperties != null)
-//							throw new IllegalArgumentException(
-//									"Web archive must define META-INF/iu.properties as WEB-INF/classes/META-INF/iu.properties");
-//
-//						isWeb = true;
-//					}
-//
-//					if (name.equals("WEB-INF/classes/META-INF/iu-type.properties") //
-//							|| name.equals("META-INF/iu-type.properties")) {
-//						if (isWeb && name.startsWith("META-INF/"))
-//							throw new IllegalArgumentException(
-//									"Web archive must define META-INF/iu-type.properties as WEB-INF/classes/META-INF/iu-type.properties");
-//						typeProperties = new Properties();
-//						typeProperties.load(jar);
-//						jar.closeEntry();
-//						continue;
-//					}
-//
-//					if (name.equals("WEB-INF/classes/META-INF/iu.properties") //
-//							|| name.equals("META-INF/iu.properties")) {
-//						if (isModule)
-//							throw new IllegalArgumentException(
-//									"Modular component must not define META-INF/iu.properties");
-//						if (isWeb && name.startsWith("META-INF/"))
-//							throw new IllegalArgumentException(
-//									"Web archive must define META-INF/iu.properties as WEB-INF/classes/META-INF/iu.properties");
-//
-//						iuProperties = new Properties();
-//						iuProperties.load(jar);
-//						jar.closeEntry();
-//						continue;
-//					}
-//
-//					if (isEmbeddedLib(name)) {
-//						if (name.startsWith("META-INF/"))
-//							if (isModule)
-//								throw new IllegalArgumentException(
-//										"Modular jar component must not include embedded libraries");
-//							else if (isWeb)
-//								throw new IllegalArgumentException(
-//										"Web archive must not define embedded libraries outside WEB-INF/lib/");
-//
-//						if (name.charAt(name.length() - 1) == '/')
-//							continue;
-//						if (!name.endsWith(".jar"))
-//							throw new IllegalArgumentException(
-//									"Embedded library must be a Java Archive (jar) file");
-//
-//						ByteArrayOutputStream lib = new ByteArrayOutputStream();
-//						while ((r = jar.read(buf, 0, buf.length)) > 0)
-//							lib.write(buf, 0, r);
-//						jar.closeEntry();
-//
-//						embeddedLibs.put(name, lib.toByteArray());
-//						continue;
-//					}
-//
-//					if (name.endsWith(".class")) {
-//						String resourceName;
-//						if (isWeb)
-//							if (name.startsWith("WEB-INF/classes/"))
-//								resourceName = name.substring(16);
-//							else
-//								throw new IllegalArgumentException(
-//										"Web archive must not define classes outside WEB-INF/classes/");
-//						else {
-//							resourceName = name;
-//
-//							if (webResources != null) {
-//								for (var resourceEntry : webResources.entrySet()) {
-//									var key = resourceEntry.getKey();
-//									JarEntry outEntry = new JarEntry(key);
-//									outJar.putNextEntry(outEntry);
-//									if (key.charAt(key.length() - 1) != '/') {
-//										outJar.write(resourceEntry.getValue());
-//										outJar.flush();
-//										outJar.closeEntry();
-//									}
-//								}
-//								webResources = null;
-//							}
-//						}
-//
-//						if (resourceName.equals("module-info.class") && !isModule) {
-//							if (iuProperties != null)
-//								throw new IllegalArgumentException(
-//										"Modular component must not define META-INF/iu.properties");
-//
-//							if (!isWeb && !embeddedLibs.isEmpty())
-//								throw new IllegalArgumentException(
-//										"Modular jar component must not include embedded libraries");
-//
-//							isModule = true;
-//						} else if (!resourceName.endsWith("package-info.class") //
-//								&& resourceName.indexOf('$') == -1) // check for '$' skips enclosed classes
-//							nonEnclosedClasses.add(resourceName.substring(0, name.length() - 6).replace('/', '.'));
-//					}
-//
-//					if (webResources == null) {
-//						JarEntry outEntry = new JarEntry(name);
-//						outJar.putNextEntry(outEntry);
-//						if (name.charAt(name.length() - 1) != '/') {
-//							while ((r = jar.read(buf, 0, buf.length)) > 0)
-//								outJar.write(buf, 0, r);
-//							outJar.flush();
-//							outJar.closeEntry();
-//						}
-//						jar.closeEntry();
-//
-//					} else if (!name.startsWith("WEB-INF/classes/") //
-//							&& !name.startsWith("WEB-INF/lib/") //
-//							&& !name.equals("WEB-INF/web.xml")) {
-//
-//						if (name.charAt(name.length() - 1) != '/') {
-//							ByteArrayOutputStream resource = new ByteArrayOutputStream();
-//							while ((r = jar.read(buf, 0, buf.length)) > 0)
-//								resource.write(buf, 0, r);
-//							webResources.put(name, resource.toByteArray());
-//							jar.closeEntry();
-//						} else
-//							webResources.put(name, B0);
-//					}
-//
-//				}
-//			}
-//
-//			if (pomProperties == null)
-//				throw new IllegalArgumentException("Component must include Maven properties");
-//
-//			if (isWeb) {
-//				// TODO implementation stub
-//				throw new UnsupportedOperationException("TODO");
-//			}
-//
-//			if (isModule) {
-//				path[0] = componentArchive;
-//				return newModuleJarComponent(parent, manifest, nonEnclosedClasses, pomProperties, typeProperties,
-//						path);
-//			} //
-//			else if (iuProperties != null)
-//				return newLegacyJarComponent(parent, manifest, nonEnclosedClasses, embeddedLibs, pomProperties,
-//						iuProperties, componentArchive);
-//			else
-//				throw new IllegalArgumentException(
-//						"Component must include a module descriptor or META-INF/iu.properties");
-//		});
-//	} catch (IOException e) {
-//		throw new IllegalArgumentException("Invalid or unreadable component archive", e);
-//	}
-//}
-=======
 				throw IuException.checked(thrown, IOException.class);
 		}
 	}
 
-}
->>>>>>> 325d664b
+}