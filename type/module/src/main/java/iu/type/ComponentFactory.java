--- conflicted
+++ resolved
@@ -29,81 +29,74 @@
  * OR TORT (INCLUDING NEGLIGENCE OR OTHERWISE) ARISING IN ANY WAY OUT OF THE USE
  * OF THIS SOFTWARE, EVEN IF ADVISED OF THE POSSIBILITY OF SUCH DAMAGE.
  */
-package iu.type;
-
-import java.io.IOException;
-import java.lang.module.ModuleFinder;
-import java.net.URL;
-import java.nio.file.Path;
-import java.util.LinkedHashMap;
-import java.util.LinkedHashSet;
-import java.util.List;
-import java.util.Map;
-import java.util.Set;
-import java.util.jar.JarEntry;
-import java.util.jar.JarInputStream;
-
-import edu.iu.type.IuComponent;
-
-/**
- * Creates component instances for {@link IuComponent}.
- */
-public final class ComponentFactory {
-
-	/**
-	 * Creates a new component from the provided module path elements.
-	 * 
-	 * @param modulePath Paths to the jar files that compose the component.
-	 *                   <em>Must</em> contain at least one path; the first entry
-	 *                   <em>must</em> refer to the jar that defines the component's
-	 *                   primary module.
-<<<<<<< HEAD
-	 *                   
-	 * @return {@link IuComponent} instance
-	 */
-	public static IuComponent newComponent(Path... modulePath) {
-		var componentModuleJar = modulePath[0];
-
-		Set<String> classNames = new LinkedHashSet<>();
-		Map<String, URL> resourcesByName = new LinkedHashMap<>();
-		try {
-			var url = componentModuleJar.toUri().toURL();
-			try (var in = url.openStream(); var jar = new JarInputStream(in)) {
-				JarEntry entry = jar.getNextJarEntry();
-				while (entry != null) {
-					var name = entry.getName();
-					if (name.endsWith(".class")) {
-						if (!name.equals("module-info.class") //
-								&& !name.endsWith("package-info.class") //
-								&& name.indexOf('$') == -1)
-							classNames.add(name.substring(0, name.length() - 6).replace('/', '.'));
-					} else if (name.charAt(name.length() - 1) != '/' //
-							&& !name.startsWith("META-INF/maven/"))
-						resourcesByName.put(name, new URL("jar:" + url + "!/" + name));
-
-					jar.closeEntry();
-					entry = jar.getNextJarEntry();
-				}
-			}
-		} catch (IOException e) {
-			throw new IllegalArgumentException(e);
-		}
-
-		var loader = new ComponentClassLoader(ModuleFinder.of(modulePath), null);
-
-		// TODO implementation stub
-		System.out.println(classNames);
-		System.out.println(resourcesByName);
-=======
-	 * @return {@link IuComponent} instance
-	 */
-	public static IuComponent newComponent(Path... modulePath) {
-		// TODO Auto-generated method stub
->>>>>>> 32894df8
-		throw new UnsupportedOperationException("TODO");
-	}
-
-	private ComponentFactory() {
-	}
-
-}
+package iu.type;
+
+import java.io.IOException;
+import java.lang.module.ModuleFinder;
+import java.net.URL;
+import java.nio.file.Path;
+import java.util.LinkedHashMap;
+import java.util.LinkedHashSet;
+import java.util.List;
+import java.util.Map;
+import java.util.Set;
+import java.util.jar.JarEntry;
+import java.util.jar.JarInputStream;
+
+import edu.iu.type.IuComponent;
+
+/**
+ * Creates component instances for {@link IuComponent}.
+ */
+public final class ComponentFactory {
+
+	/**
+	 * Creates a new component from the provided module path elements.
+	 * 
+	 * @param modulePath Paths to the jar files that compose the component.
+	 *                   <em>Must</em> contain at least one path; the first entry
+	 *                   <em>must</em> refer to the jar that defines the component's
+	 *                   primary module.
+	 *                   
+	 * @return {@link IuComponent} instance
+	 */
+	public static IuComponent newComponent(Path... modulePath) {
+		var componentModuleJar = modulePath[0];
+
+		Set<String> classNames = new LinkedHashSet<>();
+		Map<String, URL> resourcesByName = new LinkedHashMap<>();
+		try {
+			var url = componentModuleJar.toUri().toURL();
+			try (var in = url.openStream(); var jar = new JarInputStream(in)) {
+				JarEntry entry = jar.getNextJarEntry();
+				while (entry != null) {
+					var name = entry.getName();
+					if (name.endsWith(".class")) {
+						if (!name.equals("module-info.class") //
+								&& !name.endsWith("package-info.class") //
+								&& name.indexOf('$') == -1)
+							classNames.add(name.substring(0, name.length() - 6).replace('/', '.'));
+					} else if (name.charAt(name.length() - 1) != '/' //
+							&& !name.startsWith("META-INF/maven/"))
+						resourcesByName.put(name, new URL("jar:" + url + "!/" + name));
+
+					jar.closeEntry();
+					entry = jar.getNextJarEntry();
+				}
+			}
+		} catch (IOException e) {
+			throw new IllegalArgumentException(e);
+		}
+
+		var loader = new ComponentClassLoader(ModuleFinder.of(modulePath), null);
+
+		// TODO implementation stub
+		System.out.println(classNames);
+		System.out.println(resourcesByName);
+		throw new UnsupportedOperationException("TODO");
+	}
+
+	private ComponentFactory() {
+	}
+
+}