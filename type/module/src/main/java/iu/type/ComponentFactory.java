/*
 * Copyright © 2023 Indiana University
 * All rights reserved.
 *
 * BSD 3-Clause License
 *
 * Redistribution and use in source and binary forms, with or without
 * modification, are permitted provided that the following conditions are met:
 * 
 * - Redistributions of source code must retain the above copyright notice, this
 *   list of conditions and the following disclaimer.
 * 
 * - Redistributions in binary form must reproduce the above copyright notice,
 *   this list of conditions and the following disclaimer in the documentation
 *   and/or other materials provided with the distribution.
 * 
 * - Neither the name of the copyright holder nor the names of its
 *   contributors may be used to endorse or promote products derived from
 *   this software without specific prior written permission.
 * 
 * THIS SOFTWARE IS PROVIDED BY THE COPYRIGHT HOLDERS AND CONTRIBUTORS "AS IS"
 * AND ANY EXPRESS OR IMPLIED WARRANTIES, INCLUDING, BUT NOT LIMITED TO, THE
 * IMPLIED WARRANTIES OF MERCHANTABILITY AND FITNESS FOR A PARTICULAR PURPOSE ARE
 * DISCLAIMED. IN NO EVENT SHALL THE COPYRIGHT HOLDER OR CONTRIBUTORS BE LIABLE
 * FOR ANY DIRECT, INDIRECT, INCIDENTAL, SPECIAL, EXEMPLARY, OR CONSEQUENTIAL
 * DAMAGES (INCLUDING, BUT NOT LIMITED TO, PROCUREMENT OF SUBSTITUTE GOODS OR
 * SERVICES; LOSS OF USE, DATA, OR PROFITS; OR BUSINESS INTERRUPTION) HOWEVER
 * CAUSED AND ON ANY THEORY OF LIABILITY, WHETHER IN CONTRACT, STRICT LIABILITY,
 * OR TORT (INCLUDING NEGLIGENCE OR OTHERWISE) ARISING IN ANY WAY OUT OF THE USE
 * OF THIS SOFTWARE, EVEN IF ADVISED OF THE POSSIBILITY OF SUCH DAMAGE.
 */
package iu.type;

import java.io.IOException;
import java.io.InputStream;
import java.net.URL;
import java.nio.file.Files;
import java.util.ArrayDeque;
import java.util.Queue;

import edu.iu.IuException;

/**
 * Creates instances of {@link Component} for
 * {@link TypeSpi#createComponent(InputStream, InputStream...)}.
 */
final class ComponentFactory {

	private ComponentFactory() {
	}

	/**
	 * Checks a archive version against another archive to verify two don't have the
	 * same version name.
	 * 
	 * <p>
	 * Deletes the archive temp file before throwing
	 * {@link IllegalArgumentException} if the version names match.
	 * 
	 * @param alreadyProvidedArchive archive already in the component path
	 * @param archive                archve to verify before adding to the component
	 *                               path.
	 */
	static void checkIfAlreadyProvided(ComponentArchive alreadyProvidedArchive, ComponentArchive archive) {
		if (alreadyProvidedArchive.version().name().equals(archive.version().name())) {
			var illegalArgumentException = new IllegalArgumentException(
					archive.version() + " was already provided by " + alreadyProvidedArchive.version());

			try {
				Files.delete(archive.path());
			} catch (Throwable deleteFailure) {
				illegalArgumentException.addSuppressed(deleteFailure);
			}

			throw illegalArgumentException;
		}
	}

	/**
	 * Creates a modular component.
	 * 
	 * @param parent   parent component
	 * @param archives component path
	 * @return module component
	 * @throws IOException If an I/O error occurs reading from an archive
	 */
	static Component createModular(Component parent, Queue<ComponentArchive> archives) throws IOException {
		return new Component(parent, new ModularClassLoader(archives, parent == null ? null : parent.classLoader()),
				archives);
	}

	/**
	 * Creates a modular component.
	 * 
	 * @param parent   parent component
	 * @param archives component path
	 * @return module component
	 * @throws IOException If an I/O error occurs reading from an archive
	 */
	static Component createLegacy(Component parent, Queue<ComponentArchive> archives) throws IOException {
		var path = new URL[archives.size()];
		{
			var i = 0;
			for (var archive : archives)
				path[i++] = archive.path().toUri().toURL();
		}

		return IuException.checked(IOException.class,
				() -> IuException.initialize(
						new LegacyClassLoader(archives.iterator().next().kind().isWeb(), path,
								parent == null ? null : parent.classLoader()),
						loader -> new Component(parent, loader, archives)));
	}

	/**
	 * Creates a component from the source queue.
	 * 
	 * @param parent  parent component
	 * @param sources source queue; will be drained and all entries closed when the
	 *                component is closed, or if an initialization error occurs.
	 * @return fully loaded component instance
	 * @throws IOException If an I/O error occurs reaching from an archive source
	 */
	static Component createFromSourceQueue(Component parent, Queue<ArchiveSource> sources) throws IOException {
		Queue<ComponentArchive> archives = new ArrayDeque<>();
		Queue<ComponentVersion> unmetDependencies = new ArrayDeque<>();

		try {
			while (!sources.isEmpty())
				try (var source = sources.poll()) {
					dep: for (var sourceDependency : source.dependencies()) {
						if (parent != null)
							for (var version : parent.versions())
								if (version.meets(sourceDependency))
									continue dep;
						for (var archive : archives)
							if (archive.version().meets(sourceDependency))
								continue dep;
						unmetDependencies.add(sourceDependency);
					}

					var archive = ComponentArchive.from(source);
					for (var alreadyProvidedArchive : archives)
						checkIfAlreadyProvided(alreadyProvidedArchive, archive);

					var unmetDependencyIterator = unmetDependencies.iterator();
<<<<<<< HEAD
					while (unmetDependencyIterator.hasNext()) {
						final var unmetDependency = unmetDependencyIterator.next();
						if (archive.version().meets(unmetDependency))
							unmetDependencyIterator.remove();
					}
=======
					while (unmetDependencyIterator.hasNext())
						if (archive.version().meets(unmetDependencyIterator.next()))
							unmetDependencyIterator.remove();
>>>>>>> 50cba29e
					archives.offer(archive);

					for (var bundledDependency : archive.bundledDependencies())
						sources.offer(bundledDependency);
				}

			if (!unmetDependencies.isEmpty())
				throw new IllegalArgumentException("Not all depdendencies were met, missing " + unmetDependencies);

			var kind = archives.iterator().next().kind();
			if (kind.isModular())
				return createModular(parent, archives);
			else
				return createLegacy(parent, archives);

		} catch (IOException | RuntimeException | Error e) {
			while (!archives.isEmpty())
				try {
					Files.delete(archives.poll().path());
				} catch (Throwable e2) {
					e.addSuppressed(e2);
				}
			throw e;
		}
	}

	/**
	 * Creates a component from the source inputs
	 * 
	 * @param parent                           parent component
	 * @param componentArchiveSource           component archive source input
	 * @param providedDependencyArchiveSources dependency source inputs
	 * @return fully loaded component instance
	 * 
	 * @throws IOException If an I/O error occurs reaching from an archive source
	 */
	static Component createComponent(Component parent, InputStream componentArchiveSource,
			InputStream... providedDependencyArchiveSources) throws IOException {

		Queue<ArchiveSource> sources = new ArrayDeque<>();
		Throwable thrown = null;
		try {
			sources.offer(new ArchiveSource(componentArchiveSource));
			for (var providedDependencyArchiveSource : providedDependencyArchiveSources)
				sources.offer(new ArchiveSource(providedDependencyArchiveSource));

			return createFromSourceQueue(parent, sources);

		} catch (IOException | RuntimeException | Error e) {
			thrown = e;
			throw e;
		} finally {
			final var throwing = thrown != null;
			while (!sources.isEmpty())
				try {
					sources.poll().close();
				} catch (IOException | RuntimeException | Error e) {
					if (thrown == null)
						thrown = e;
					else
						thrown.addSuppressed(e);
				}
			if (!throwing && thrown != null)
				throw IuException.checked(thrown, IOException.class);
		}
	}

}<|MERGE_RESOLUTION|>--- conflicted
+++ resolved
@@ -144,17 +144,11 @@
 						checkIfAlreadyProvided(alreadyProvidedArchive, archive);
 
 					var unmetDependencyIterator = unmetDependencies.iterator();
-<<<<<<< HEAD
 					while (unmetDependencyIterator.hasNext()) {
 						final var unmetDependency = unmetDependencyIterator.next();
 						if (archive.version().meets(unmetDependency))
 							unmetDependencyIterator.remove();
 					}
-=======
-					while (unmetDependencyIterator.hasNext())
-						if (archive.version().meets(unmetDependencyIterator.next()))
-							unmetDependencyIterator.remove();
->>>>>>> 50cba29e
 					archives.offer(archive);
 
 					for (var bundledDependency : archive.bundledDependencies())
